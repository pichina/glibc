--- conflicted
+++ resolved
@@ -1,16 +1,14 @@
 2012-01-28  Chris Metcalf  <cmetcalf@tilera.com>
 
-<<<<<<< HEAD
 	* scripts/firstversions.awk: Fix bug in version range handling.
 
 	* sysdeps/unix/sysv/linux/grantpt.c: Use <> brackets for not-cancel.h.
 
 	* sysdeps/unix/sysv/linux/faccessat.c (faccessat): Call __fxstatat64.
-=======
+
 	* include/sys/epoll.h: New file.
 	* sysdeps/unix/sysv/linux/epoll_pwait.c (epoll_pwait): Mark as
 	libc_hidden_def.
->>>>>>> 463de862
 
 2012-01-28  Ulrich Drepper  <drepper@gmail.com>
 
