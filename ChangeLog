--- conflicted
+++ resolved
@@ -1,4 +1,3 @@
-<<<<<<< HEAD
 2010-03-09  David S. Miller  <davem@davemloft.net>
 
 	* sysdeps/sparc/sparc64/dl-machine.h (elf_machine_rela): Handling
@@ -11,7 +10,7 @@
 	* locale/programs/locarchive.c: use MMAP_SHARED to reserve memory
 	used later with MMAP_FIXED | MMAP_SHARED to cope with different
 	alignment restrictions.
-=======
+
 2010-01-14  Ulrich Drepper  <drepper@redhat.com>
 
 	[BZ #11127]
@@ -42,7 +41,6 @@
 	TRYAGAIN errors separately.
 	* sysdeps/posix/getaddrinfo.c (gaih_inet): Fix error handling of
 	*name4_r after functions.
->>>>>>> 11c19d37
 
 2009-11-24  Ulrich Drepper  <drepper@redhat.com>
 
