--- conflicted
+++ resolved
@@ -1,4 +1,3 @@
-<<<<<<< HEAD
 2011-10-15  Ulrich Drepper  <drepper@gmail.com>
 
 	* ctype/ctype-info.c (__ctype_init): Define.
@@ -8,14 +7,13 @@
 	(__ctype_tolower_loc): Likewise.
 	* ctype/Versions: Export __ctype_init for GLIBC_PRIVATE.
 	* sysdeps/unix/sysv/linux/init-first.c (_init): Call __ctype_init.
-=======
+
 2011-10-15  Andreas Schwab  <schwab@linux-m68k.org>
 
 	* wcsmbs/wmemcmp.c (WMEMCMP): Define.
 
 	* configure.in: Also look in $cxxmachine/include for C++ system
 	headers.
->>>>>>> b468825a
 
 2011-09-27  Liubov Dmitrieva  <liubov.dmitrieva@gmail.com>
 
