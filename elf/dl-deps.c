--- conflicted
+++ resolved
@@ -688,11 +688,7 @@
       _dl_scope_free (old_l_reldeps);
     }
   if (old_l_initfini != NULL)
-<<<<<<< HEAD
     _dl_scope_free (old_l_initfini);
-=======
-      map->l_orig_initfini = old_l_initfini;
->>>>>>> 69c1dfc1
 
   if (errno_reason)
     _dl_signal_error (errno_reason == -1 ? 0 : errno_reason, objname,
