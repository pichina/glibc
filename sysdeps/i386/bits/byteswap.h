/* Macros to swap the order of bytes in integer values.
   Copyright (C) 1997-2012  Free Software Foundation, Inc.
   This file is part of the GNU C Library.

   The GNU C Library is free software; you can redistribute it and/or
   modify it under the terms of the GNU Lesser General Public
   License as published by the Free Software Foundation; either
   version 2.1 of the License, or (at your option) any later version.

   The GNU C Library is distributed in the hope that it will be useful,
   but WITHOUT ANY WARRANTY; without even the implied warranty of
   MERCHANTABILITY or FITNESS FOR A PARTICULAR PURPOSE.  See the GNU
   Lesser General Public License for more details.

   You should have received a copy of the GNU Lesser General Public
   License along with the GNU C Library; if not, see
   <http://www.gnu.org/licenses/>.  */

#if !defined _BYTESWAP_H && !defined _NETINET_IN_H && !defined _ENDIAN_H
# error "Never use <bits/byteswap.h> directly; include <byteswap.h> instead."
#endif

#ifndef _BITS_BYTESWAP_H
#define _BITS_BYTESWAP_H 1

#include <features.h>

/* Swap bytes in 16 bit value.  */
#define __bswap_constant_16(x) \
     ((unsigned short int) ((((x) >> 8) & 0xff) | (((x) & 0xff) << 8)))

#ifdef __GNUC__
# if __GNUC__ >= 2
#  define __bswap_16(x) \
     (__extension__							      \
      ({ register unsigned short int __v, __x = (unsigned short int) (x);     \
	 if (__builtin_constant_p (__x))				      \
	   __v = __bswap_constant_16 (__x);				      \
	 else								      \
	   __asm__ ("rorw $8, %w0"					      \
		    : "=r" (__v)					      \
		    : "0" (__x)						      \
		    : "cc");						      \
	 __v; }))
# else
/* This is better than nothing.  */
#  define __bswap_16(x) \
     (__extension__							      \
      ({ register unsigned short int __x = (unsigned short int) (x);	      \
	 __bswap_constant_16 (__x); }))
# endif
#else
static __inline unsigned short int
__bswap_16 (unsigned short int __bsx)
{
  return __bswap_constant_16 (__bsx);
}
#endif

/* Swap bytes in 32 bit value.  */
#define __bswap_constant_32(x) \
     ((((x) & 0xff000000) >> 24) | (((x) & 0x00ff0000) >>  8) |		      \
      (((x) & 0x0000ff00) <<  8) | (((x) & 0x000000ff) << 24))

#if __GNUC_PREREQ (4,2)
# define __bswap_32(x)  __builtin_bswap32 (x)
#else
static __inline unsigned int
__bswap_32 (unsigned int __bsx)
{
  return __bswap_constant_32 (__bsx);
}
#endif


#if defined __GNUC__ && __GNUC__ >= 2
/* Swap bytes in 64 bit value.  */
# if __GNUC_PREREQ (4,2)
#  define __bswap_64(x)  __builtin_bswap64 (x)
# else
#  define __bswap_constant_64(x) \
     (__extension__ ((((x) & 0xff00000000000000ull) >> 56)		      \
		     | (((x) & 0x00ff000000000000ull) >> 40)		      \
		     | (((x) & 0x0000ff0000000000ull) >> 24)		      \
		     | (((x) & 0x000000ff00000000ull) >> 8)		      \
		     | (((x) & 0x00000000ff000000ull) << 8)		      \
		     | (((x) & 0x0000000000ff0000ull) << 24)		      \
		     | (((x) & 0x000000000000ff00ull) << 40)		      \
		     | (((x) & 0x00000000000000ffull) << 56)))

#  define __bswap_64(x) \
     (__extension__							      \
      ({ union { __extension__ unsigned long long int __ll;		      \
		 unsigned long int __l[2]; } __w, __r;			      \
	 if (__builtin_constant_p (x))					      \
	   __r.__ll = __bswap_constant_64 (x);				      \
	 else								      \
	   {								      \
	     __w.__ll = (x);						      \
	     __r.__l[0] = __bswap_32 (__w.__l[1]);			      \
	     __r.__l[1] = __bswap_32 (__w.__l[0]);			      \
	   }								      \
	 __r.__ll; }))
<<<<<<< HEAD
# endif
=======
#elif __GLIBC_HAVE_LONG_LONG
# define __bswap_constant_64(x) \
     ((((x) & 0xff00000000000000ull) >> 56)				      \
      | (((x) & 0x00ff000000000000ull) >> 40)				      \
      | (((x) & 0x0000ff0000000000ull) >> 24)				      \
      | (((x) & 0x000000ff00000000ull) >> 8)				      \
      | (((x) & 0x00000000ff000000ull) << 8)				      \
      | (((x) & 0x0000000000ff0000ull) << 24)				      \
      | (((x) & 0x000000000000ff00ull) << 40)				      \
      | (((x) & 0x00000000000000ffull) << 56))

static __inline unsigned long long int
__bswap_64 (unsigned long long int __bsx)
{
  return __bswap_constant_64 (__bsx);
}
>>>>>>> 67f60a26
#endif

#endif /* _BITS_BYTESWAP_H */<|MERGE_RESOLUTION|>--- conflicted
+++ resolved
@@ -22,8 +22,6 @@
 
 #ifndef _BITS_BYTESWAP_H
 #define _BITS_BYTESWAP_H 1
-
-#include <features.h>
 
 /* Swap bytes in 16 bit value.  */
 #define __bswap_constant_16(x) \
@@ -62,8 +60,42 @@
      ((((x) & 0xff000000) >> 24) | (((x) & 0x00ff0000) >>  8) |		      \
       (((x) & 0x0000ff00) <<  8) | (((x) & 0x000000ff) << 24))
 
-#if __GNUC_PREREQ (4,2)
-# define __bswap_32(x)  __builtin_bswap32 (x)
+#ifdef __GNUC__
+# if __GNUC__ >= 2
+/* To swap the bytes in a word the i486 processors and up provide the
+   `bswap' opcode.  On i386 we have to use three instructions.  */
+#  if !defined __i486__ && !defined __pentium__ && !defined __pentiumpro__ \
+      && !defined __pentium4__ && !defined __k8__ && !defined __athlon__ \
+      && !defined __k6__ && !defined __nocona__ && !defined __core2__ \
+      && !defined __geode__ && !defined __amdfam10__
+#   define __bswap_32(x)						      \
+     (__extension__							      \
+      ({ register unsigned int __v, __x = (x);				      \
+	 if (__builtin_constant_p (__x))				      \
+	   __v = __bswap_constant_32 (__x);				      \
+	 else								      \
+	   __asm__ ("rorw $8, %w0;"					      \
+		    "rorl $16, %0;"					      \
+		    "rorw $8, %w0"					      \
+		    : "=r" (__v)					      \
+		    : "0" (__x)						      \
+		    : "cc");						      \
+	 __v; }))
+#  else
+#   define __bswap_32(x) \
+     (__extension__							      \
+      ({ register unsigned int __v, __x = (x);				      \
+	 if (__builtin_constant_p (__x))				      \
+	   __v = __bswap_constant_32 (__x);				      \
+	 else								      \
+	   __asm__ ("bswap %0" : "=r" (__v) : "0" (__x));		      \
+	 __v; }))
+#  endif
+# else
+#  define __bswap_32(x) \
+     (__extension__							      \
+      ({ register unsigned int __x = (x); __bswap_constant_32 (__x); }))
+# endif
 #else
 static __inline unsigned int
 __bswap_32 (unsigned int __bsx)
@@ -75,10 +107,7 @@
 
 #if defined __GNUC__ && __GNUC__ >= 2
 /* Swap bytes in 64 bit value.  */
-# if __GNUC_PREREQ (4,2)
-#  define __bswap_64(x)  __builtin_bswap64 (x)
-# else
-#  define __bswap_constant_64(x) \
+# define __bswap_constant_64(x) \
      (__extension__ ((((x) & 0xff00000000000000ull) >> 56)		      \
 		     | (((x) & 0x00ff000000000000ull) >> 40)		      \
 		     | (((x) & 0x0000ff0000000000ull) >> 24)		      \
@@ -88,7 +117,7 @@
 		     | (((x) & 0x000000000000ff00ull) << 40)		      \
 		     | (((x) & 0x00000000000000ffull) << 56)))
 
-#  define __bswap_64(x) \
+# define __bswap_64(x) \
      (__extension__							      \
       ({ union { __extension__ unsigned long long int __ll;		      \
 		 unsigned long int __l[2]; } __w, __r;			      \
@@ -101,9 +130,6 @@
 	     __r.__l[1] = __bswap_32 (__w.__l[0]);			      \
 	   }								      \
 	 __r.__ll; }))
-<<<<<<< HEAD
-# endif
-=======
 #elif __GLIBC_HAVE_LONG_LONG
 # define __bswap_constant_64(x) \
      ((((x) & 0xff00000000000000ull) >> 56)				      \
@@ -120,7 +146,6 @@
 {
   return __bswap_constant_64 (__bsx);
 }
->>>>>>> 67f60a26
 #endif
 
 #endif /* _BITS_BYTESWAP_H */