/* Machine-dependent ELF dynamic relocation inline functions.  x86-64 version.
   Copyright (C) 2001-2006, 2008-2010, 2011 Free Software Foundation, Inc.
   This file is part of the GNU C Library.
   Contributed by Andreas Jaeger <aj@suse.de>.

   The GNU C Library is free software; you can redistribute it and/or
   modify it under the terms of the GNU Lesser General Public
   License as published by the Free Software Foundation; either
   version 2.1 of the License, or (at your option) any later version.

   The GNU C Library is distributed in the hope that it will be useful,
   but WITHOUT ANY WARRANTY; without even the implied warranty of
   MERCHANTABILITY or FITNESS FOR A PARTICULAR PURPOSE.  See the GNU
   Lesser General Public License for more details.

   You should have received a copy of the GNU Lesser General Public
   License along with the GNU C Library; if not, write to the Free
   Software Foundation, Inc., 59 Temple Place, Suite 330, Boston, MA
   02111-1307 USA.  */

#ifndef dl_machine_h
#define dl_machine_h

#define ELF_MACHINE_NAME "x86_64"

#include <sys/param.h>
#include <sysdep.h>
#include <tls.h>
#include <dl-tlsdesc.h>

/* Return nonzero iff ELF header is compatible with the running host.  */
static inline int __attribute__ ((unused))
elf_machine_matches_host (const ElfW(Ehdr) *ehdr)
{
  return ehdr->e_machine == EM_X86_64;
}


/* Return the link-time address of _DYNAMIC.  Conveniently, this is the
   first element of the GOT.  This must be inlined in a function which
   uses global data.  */
static inline ElfW(Addr) __attribute__ ((unused))
elf_machine_dynamic (void)
{
  ElfW(Addr) addr;

  /* This works because we have our GOT address available in the small PIC
     model.  */
  addr = (ElfW(Addr)) &_DYNAMIC;

  return addr;
}


/* Return the run-time load address of the shared object.  */
static inline ElfW(Addr) __attribute__ ((unused))
elf_machine_load_address (void)
{
  ElfW(Addr) addr;

  /* The easy way is just the same as on x86:
       leaq _dl_start, %0
       leaq _dl_start(%%rip), %1
       subq %0, %1
     but this does not work with binutils since we then have
     a R_X86_64_32S relocation in a shared lib.

     Instead we store the address of _dl_start in the data section
     and compare it with the current value that we can get via
     an RIP relative addressing mode.  Note that this is the address
     of _dl_start before any relocation performed at runtime.  In case
     the binary is prelinked the resulting "address" is actually a
     load offset which is zero if the binary was loaded at the address
     it is prelinked for.  */

  asm ("lea _dl_start(%%rip), %0\n\t"
       "sub 1f(%%rip), %0\n\t"
       ".section\t.data.rel.ro\n"
       "1:\t" ASM_ADDR " _dl_start\n\t"
       ".previous\n\t"
       : "=r" (addr) : : "cc");

  return addr;
}

/* Set up the loaded object described by L so its unrelocated PLT
   entries will jump to the on-demand fixup code in dl-runtime.c.  */

static inline int __attribute__ ((unused, always_inline))
elf_machine_runtime_setup (struct link_map *l, int lazy, int profile)
{
  Elf64_Addr *got;
  extern void _dl_runtime_resolve (ElfW(Word)) attribute_hidden;
  extern void _dl_runtime_profile (ElfW(Word)) attribute_hidden;

  if (l->l_info[DT_JMPREL] && lazy)
    {
      /* The GOT entries for functions in the PLT have not yet been filled
	 in.  Their initial contents will arrange when called to push an
	 offset into the .rel.plt section, push _GLOBAL_OFFSET_TABLE_[1],
	 and then jump to _GLOBAL_OFFSET_TABLE_[2].  */
      got = (Elf64_Addr *) D_PTR (l, l_info[DT_PLTGOT]);
      /* If a library is prelinked but we have to relocate anyway,
	 we have to be able to undo the prelinking of .got.plt.
	 The prelinker saved us here address of .plt + 0x16.  */
      if (got[1])
	{
	  l->l_mach.plt = got[1] + l->l_addr;
	  l->l_mach.gotplt = (ElfW(Addr)) &got[3];
	}
      /* Identify this shared object.  */
      *(ElfW(Addr) *) (got + 1) = (ElfW(Addr)) l;

      /* The got[2] entry contains the address of a function which gets
	 called to get the address of a so far unresolved function and
	 jump to it.  The profiling extension of the dynamic linker allows
	 to intercept the calls to collect information.  In this case we
	 don't store the address in the GOT so that all future calls also
	 end in this function.  */
      if (__builtin_expect (profile, 0))
	{
	  *(ElfW(Addr) *) (got + 2) = (ElfW(Addr)) &_dl_runtime_profile;

	  if (GLRO(dl_profile) != NULL
	      && _dl_name_match_p (GLRO(dl_profile), l))
	    /* This is the object we are looking for.  Say that we really
	       want profiling and the timers are started.  */
	    GL(dl_profile_map) = l;
	}
      else
	/* This function will get called to fix up the GOT entry indicated by
	   the offset on the stack, and then jump to the resolved address.  */
	*(ElfW(Addr) *) (got + 2) = (ElfW(Addr)) &_dl_runtime_resolve;
    }

  if (l->l_info[ADDRIDX (DT_TLSDESC_GOT)] && lazy)
    *(ElfW(Addr)*)(D_PTR (l, l_info[ADDRIDX (DT_TLSDESC_GOT)]) + l->l_addr)
      = (ElfW(Addr)) &_dl_tlsdesc_resolve_rela;

  return lazy;
}

/* Initial entry point code for the dynamic linker.
   The C function `_dl_start' is the real entry point;
   its return value is the user program's entry point.  */
#define RTLD_START asm ("\n\
.text\n\
	.align 16\n\
.globl _start\n\
.globl _dl_start_user\n\
_start:\n\
	movq %rsp, %rdi\n\
	call _dl_start\n\
_dl_start_user:\n\
	# Save the user entry point address in %r12.\n\
	movq %rax, %r12\n\
	# See if we were run as a command with the executable file\n\
	# name as an extra leading argument.\n\
	movl _dl_skip_args(%rip), %eax\n\
	# Pop the original argument count.\n\
	popq %rdx\n\
	# Adjust the stack pointer to skip _dl_skip_args words.\n\
	leaq (%rsp,%rax,8), %rsp\n\
	# Subtract _dl_skip_args from argc.\n\
	subl %eax, %edx\n\
	# Push argc back on the stack.\n\
	pushq %rdx\n\
	# Call _dl_init (struct link_map *main_map, int argc, char **argv, char **env)\n\
	# argc -> rsi\n\
	movq %rdx, %rsi\n\
	# Save %rsp value in %r13.\n\
	movq %rsp, %r13\n\
	# And align stack for the _dl_init_internal call. \n\
	andq $-16, %rsp\n\
	# _dl_loaded -> rdi\n\
	movq _rtld_local(%rip), %rdi\n\
	# env -> rcx\n\
	leaq 16(%r13,%rdx,8), %rcx\n\
	# argv -> rdx\n\
	leaq 8(%r13), %rdx\n\
	# Clear %rbp to mark outermost frame obviously even for constructors.\n\
	xorl %ebp, %ebp\n\
	# Call the function to run the initializers.\n\
	call _dl_init_internal@PLT\n\
	# Pass our finalizer function to the user in %rdx, as per ELF ABI.\n\
	leaq _dl_fini(%rip), %rdx\n\
	# And make sure %rsp points to argc stored on the stack.\n\
	movq %r13, %rsp\n\
	# Jump to the user's entry point.\n\
	jmp *%r12\n\
.previous\n\
");

/* ELF_RTYPE_CLASS_PLT iff TYPE describes relocation of a PLT entry or
   TLS variable, so undefined references should not be allowed to
   define the value.
   ELF_RTYPE_CLASS_NOCOPY iff TYPE should not be allowed to resolve to one
   of the main executable's symbols, as for a COPY reloc.  */
#define elf_machine_type_class(type)					      \
  ((((type) == R_X86_64_JUMP_SLOT					      \
     || (type) == R_X86_64_DTPMOD64					      \
     || (type) == R_X86_64_DTPOFF64					      \
     || (type) == R_X86_64_TPOFF64					      \
     || (type) == R_X86_64_TLSDESC)					      \
    * ELF_RTYPE_CLASS_PLT)						      \
   | (((type) == R_X86_64_COPY) * ELF_RTYPE_CLASS_COPY))

/* A reloc type used for ld.so cmdline arg lookups to reject PLT entries.  */
#define ELF_MACHINE_JMP_SLOT	R_X86_64_JUMP_SLOT

/* The relative ifunc relocation.  */
// XXX This is a work-around for a broken linker.  Remove!
#define ELF_MACHINE_IRELATIVE	R_X86_64_IRELATIVE

/* The x86-64 never uses Elf64_Rel/Elf32_Rel relocations.  */
#define ELF_MACHINE_NO_REL 1

/* We define an initialization function.  This is called very early in
   _dl_sysdep_start.  */
#define DL_PLATFORM_INIT dl_platform_init ()

static inline void __attribute__ ((unused))
dl_platform_init (void)
{
  if (GLRO(dl_platform) != NULL && *GLRO(dl_platform) == '\0')
    /* Avoid an empty string which would disturb us.  */
    GLRO(dl_platform) = NULL;
}

static inline ElfW(Addr)
elf_machine_fixup_plt (struct link_map *map, lookup_t t,
		       const ElfW(Rela) *reloc,
		       ElfW(Addr) *reloc_addr, ElfW(Addr) value)
{
  return *reloc_addr = value;
}

<<<<<<< HEAD
/* Return the final value of a plt relocation.  On x86-64 the
   JUMP_SLOT relocation ignores the addend. */
static inline ElfW(Addr)
elf_machine_plt_value (struct link_map *map, const ElfW(Rela) *reloc,
		       ElfW(Addr) value)
=======
/* Return the final value of a PLT relocation.  On x86-64 the
   JUMP_SLOT relocation ignores the addend.  */
static inline Elf64_Addr
elf_machine_plt_value (struct link_map *map, const Elf64_Rela *reloc,
		       Elf64_Addr value)
>>>>>>> a316c1f6
{
  return value;
}


/* Names of the architecture-specific auditing callback functions.  */
#define ARCH_LA_PLTENTER x86_64_gnu_pltenter
#define ARCH_LA_PLTEXIT x86_64_gnu_pltexit

#endif /* !dl_machine_h */

#ifdef RESOLVE_MAP

/* Perform the relocation specified by RELOC and SYM (which is fully resolved).
   MAP is the object containing the reloc.  */

auto inline void
__attribute__ ((always_inline))
elf_machine_rela (struct link_map *map, const ElfW(Rela) *reloc,
		  const ElfW(Sym) *sym, const struct r_found_version *version,
		  void *const reloc_addr_arg, int skip_ifunc)
{
  ElfW(Addr) *const reloc_addr = reloc_addr_arg;
  const unsigned long int r_type = ELF32_R_TYPE (reloc->r_info);

# if !defined RTLD_BOOTSTRAP || !defined HAVE_Z_COMBRELOC
  if (__builtin_expect (r_type == R_X86_64_RELATIVE, 0))
    {
#  if !defined RTLD_BOOTSTRAP && !defined HAVE_Z_COMBRELOC
      /* This is defined in rtld.c, but nowhere in the static libc.a;
	 make the reference weak so static programs can still link.
	 This declaration cannot be done when compiling rtld.c
	 (i.e. #ifdef RTLD_BOOTSTRAP) because rtld.c contains the
	 common defn for _dl_rtld_map, which is incompatible with a
	 weak decl in the same file.  */
#   ifndef SHARED
      weak_extern (GL(dl_rtld_map));
#   endif
      if (map != &GL(dl_rtld_map)) /* Already done in rtld itself.  */
#  endif
	*reloc_addr = map->l_addr + reloc->r_addend;
    }
  else
# endif
# if !defined RTLD_BOOTSTRAP && !defined __LP64__
  if (__builtin_expect (r_type == R_X86_64_RELATIVE64, 0))
    *((Elf64_Addr *) (uintptr_t) reloc_addr)
      = (Elf64_Addr) map->l_addr + reloc->r_addend;
  else
# endif
  if (__builtin_expect (r_type == R_X86_64_NONE, 0))
    return;
  else
    {
# ifndef RTLD_BOOTSTRAP
      const ElfW(Sym) *const refsym = sym;
# endif
      struct link_map *sym_map = RESOLVE_MAP (&sym, version, r_type);
      ElfW(Addr) value = (sym == NULL ? 0
			  : (ElfW(Addr)) sym_map->l_addr + sym->st_value);

      if (sym != NULL
	  && __builtin_expect (ELFW(ST_TYPE) (sym->st_info) == STT_GNU_IFUNC,
			       0)
	  && __builtin_expect (sym->st_shndx != SHN_UNDEF, 1)
	  && __builtin_expect (!skip_ifunc, 1))
	value = ((ElfW(Addr) (*) (void)) value) ();

      switch (r_type)
	{
	case R_X86_64_GLOB_DAT:
	case R_X86_64_JUMP_SLOT:
	  *reloc_addr = value + reloc->r_addend;
	  break;

# ifndef RESOLVE_CONFLICT_FIND_MAP
	case R_X86_64_DTPMOD64:
#  ifdef RTLD_BOOTSTRAP
	  /* During startup the dynamic linker is always the module
	     with index 1.
	     XXX If this relocation is necessary move before RESOLVE
	     call.  */
	  *reloc_addr = 1;
#  else
	  /* Get the information from the link map returned by the
	     resolve function.  */
	  if (sym_map != NULL)
	    *reloc_addr = sym_map->l_tls_modid;
#  endif
	  break;
	case R_X86_64_DTPOFF64:
#  ifndef RTLD_BOOTSTRAP
	  /* During relocation all TLS symbols are defined and used.
	     Therefore the offset is already correct.  */
	  if (sym != NULL)
#   ifdef __LP64__
	    *reloc_addr = sym->st_value + reloc->r_addend;
#   else
	    *(Elf64_Sxword *) reloc_addr
	      = (Elf64_Sxword)
		  ((Elf32_Sword) (sym->st_value + reloc->r_addend));
#   endif
#  endif
	  break;
	case R_X86_64_TLSDESC:
	  {
	    struct tlsdesc volatile *td =
	      (struct tlsdesc volatile *)reloc_addr;

#  ifndef RTLD_BOOTSTRAP
	    if (! sym)
	      {
		td->arg = (void*)reloc->r_addend;
		td->entry = _dl_tlsdesc_undefweak;
	      }
	    else
#  endif
	      {
#  ifndef RTLD_BOOTSTRAP
#   ifndef SHARED
		CHECK_STATIC_TLS (map, sym_map);
#   else
		if (!TRY_STATIC_TLS (map, sym_map))
		  {
		    td->arg = _dl_make_tlsdesc_dynamic
		      (sym_map, sym->st_value + reloc->r_addend);
		    td->entry = _dl_tlsdesc_dynamic;
		  }
		else
#   endif
#  endif
		  {
		    td->arg = (void*)(sym->st_value - sym_map->l_tls_offset
				      + reloc->r_addend);
		    td->entry = _dl_tlsdesc_return;
		  }
	      }
	    break;
	  }
	case R_X86_64_TPOFF64:
	  /* The offset is negative, forward from the thread pointer.  */
#  ifndef RTLD_BOOTSTRAP
	  if (sym != NULL)
#  endif
	    {
#  ifndef RTLD_BOOTSTRAP
	      CHECK_STATIC_TLS (map, sym_map);
#  endif
	      /* We know the offset of the object the symbol is contained in.
		 It is a negative value which will be added to the
		 thread pointer.  */
#  ifdef __LP64__
	      *reloc_addr = (sym->st_value + reloc->r_addend
			     - sym_map->l_tls_offset);
#  else
	    *(Elf64_Sxword *) reloc_addr
	      = (Elf64_Sxword)
		  ((Elf32_Sword) (sym->st_value + reloc->r_addend
				  - sym_map->l_tls_offset));
#  endif
	    }
	  break;
# endif

# ifndef RTLD_BOOTSTRAP
	case R_X86_64_64:
#  ifdef __LP64__
	  *reloc_addr = value + reloc->r_addend;
#  else
	  *((Elf64_Addr *) (uintptr_t) reloc_addr)
	    = (Elf64_Addr) value + reloc->r_addend;
#  endif
	  break;
	case R_X86_64_32:
	  value += reloc->r_addend;
	  *(unsigned int *) reloc_addr = value;

	  const char *fmt;
	  if (__builtin_expect (value > UINT_MAX, 0))
	    {
	      const char *strtab;

	      fmt = "\
%s: Symbol `%s' causes overflow in R_X86_64_32 relocation\n";
#  ifndef RESOLVE_CONFLICT_FIND_MAP
	    print_err:
#  endif
	      strtab = (const char *) D_PTR (map, l_info[DT_STRTAB]);

	      _dl_error_printf (fmt,
				rtld_progname ?: "<program name unknown>",
				strtab + refsym->st_name);
	    }
	  break;
#  ifndef RESOLVE_CONFLICT_FIND_MAP
	  /* Not needed for dl-conflict.c.  */
	case R_X86_64_PC32:
	  value += reloc->r_addend - (ElfW(Addr)) reloc_addr;
	  *(unsigned int *) reloc_addr = value;
	  if (__builtin_expect (value != (int) value, 0))
	    {
	      fmt = "\
%s: Symbol `%s' causes overflow in R_X86_64_PC32 relocation\n";
	      goto print_err;
	    }
	  break;
	case R_X86_64_COPY:
	  if (sym == NULL)
	    /* This can happen in trace mode if an object could not be
	       found.  */
	    break;
	  memcpy (reloc_addr_arg, (void *) value,
		  MIN (sym->st_size, refsym->st_size));
	  if (__builtin_expect (sym->st_size > refsym->st_size, 0)
	      || (__builtin_expect (sym->st_size < refsym->st_size, 0)
		  && GLRO(dl_verbose)))
	    {
	      fmt = "\
%s: Symbol `%s' has different size in shared object, consider re-linking\n";
	      goto print_err;
	    }
	  break;
#  endif
	case R_X86_64_IRELATIVE:
	  value = map->l_addr + reloc->r_addend;
	  value = ((ElfW(Addr) (*) (void)) value) ();
	  *reloc_addr = value;
	  break;
	default:
	  _dl_reloc_bad_type (map, r_type, 0);
	  break;
# endif
	}
    }
}

auto inline void
__attribute ((always_inline))
elf_machine_rela_relative (ElfW(Addr) l_addr, const ElfW(Rela) *reloc,
			   void *const reloc_addr_arg)
{
  ElfW(Addr) *const reloc_addr = reloc_addr_arg;
  assert (ELF32_R_TYPE (reloc->r_info) == R_X86_64_RELATIVE);
  *reloc_addr = l_addr + reloc->r_addend;
}

auto inline void
__attribute ((always_inline))
elf_machine_lazy_rel (struct link_map *map,
		      ElfW(Addr) l_addr, const ElfW(Rela) *reloc,
		      int skip_ifunc)
{
  ElfW(Addr) *const reloc_addr = (void *) (l_addr + reloc->r_offset);
  const unsigned long int r_type = ELF32_R_TYPE (reloc->r_info);

  /* Check for unexpected PLT reloc type.  */
  if (__builtin_expect (r_type == R_X86_64_JUMP_SLOT, 1))
    {
      if (__builtin_expect (map->l_mach.plt, 0) == 0)
	*reloc_addr += l_addr;
      else
	*reloc_addr =
	  map->l_mach.plt
	  + (((ElfW(Addr)) reloc_addr) - map->l_mach.gotplt) * 2;
    }
  else if (__builtin_expect (r_type == R_X86_64_TLSDESC, 1))
    {
      struct tlsdesc volatile * __attribute__((__unused__)) td =
	(struct tlsdesc volatile *)reloc_addr;

      td->arg = (void*)reloc;
      td->entry = (void*)(D_PTR (map, l_info[ADDRIDX (DT_TLSDESC_PLT)])
			  + map->l_addr);
    }
  else if (__builtin_expect (r_type == R_X86_64_IRELATIVE, 0))
    {
      ElfW(Addr) value = map->l_addr + reloc->r_addend;
      if (__builtin_expect (!skip_ifunc, 1))
	value = ((ElfW(Addr) (*) (void)) value) ();
      *reloc_addr = value;
    }
  else
    _dl_reloc_bad_type (map, r_type, 1);
}

#endif /* RESOLVE_MAP */<|MERGE_RESOLUTION|>--- conflicted
+++ resolved
@@ -235,19 +235,11 @@
   return *reloc_addr = value;
 }
 
-<<<<<<< HEAD
-/* Return the final value of a plt relocation.  On x86-64 the
-   JUMP_SLOT relocation ignores the addend. */
+/* Return the final value of a PLT relocation.  On x86-64 the
+   JUMP_SLOT relocation ignores the addend.  */
 static inline ElfW(Addr)
 elf_machine_plt_value (struct link_map *map, const ElfW(Rela) *reloc,
 		       ElfW(Addr) value)
-=======
-/* Return the final value of a PLT relocation.  On x86-64 the
-   JUMP_SLOT relocation ignores the addend.  */
-static inline Elf64_Addr
-elf_machine_plt_value (struct link_map *map, const Elf64_Rela *reloc,
-		       Elf64_Addr value)
->>>>>>> a316c1f6
 {
   return value;
 }
