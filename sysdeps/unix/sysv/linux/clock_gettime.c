/* clock_gettime -- Get current time from a POSIX clockid_t.  Linux version.
   Copyright (C) 2003,2004,2005,2006,2007,2010,2011 Free Software Foundation, Inc.
   This file is part of the GNU C Library.

   The GNU C Library is free software; you can redistribute it and/or
   modify it under the terms of the GNU Lesser General Public
   License as published by the Free Software Foundation; either
   version 2.1 of the License, or (at your option) any later version.

   The GNU C Library is distributed in the hope that it will be useful,
   but WITHOUT ANY WARRANTY; without even the implied warranty of
   MERCHANTABILITY or FITNESS FOR A PARTICULAR PURPOSE.  See the GNU
   Lesser General Public License for more details.

   You should have received a copy of the GNU Lesser General Public
   License along with the GNU C Library; if not, write to the Free
   Software Foundation, Inc., 59 Temple Place, Suite 330, Boston, MA
   02111-1307 USA.  */

#include <sysdep.h>
#include <errno.h>
#include <time.h>
#include "kernel-posix-cpu-timers.h"
#include <kernel-features.h>

#ifndef HAVE_CLOCK_GETTIME_VSYSCALL
# undef INTERNAL_VSYSCALL
# define INTERNAL_VSYSCALL INTERNAL_SYSCALL
# undef INLINE_VSYSCALL
# define INLINE_VSYSCALL INLINE_SYSCALL
#else
# include <bits/libc-vdso.h>
#endif

#ifndef SYSCALL_GETTIME
# define SYSCALL_GETTIME(id, tp) \
  INLINE_VSYSCALL (clock_gettime, 2, id, tp)
#endif
#ifndef INTERNAL_GETTIME
# define INTERNAL_GETTIME(id, tp) \
  INTERNAL_VSYSCALL (clock_gettime, err, 2, id, tp)
#endif

#ifdef __ASSUME_POSIX_TIMERS

/* This means the REALTIME and MONOTONIC clock are definitely
   supported in the kernel.  */
# define SYSDEP_GETTIME \
  SYSDEP_GETTIME_CPUTIME;						      \
  case CLOCK_REALTIME:							      \
  case CLOCK_MONOTONIC:							      \
    retval = SYSCALL_GETTIME (clock_id, tp);				      \
    break

# define __libc_missing_posix_timers 0
#elif defined __NR_clock_gettime
/* Is the syscall known to exist?  */
int __libc_missing_posix_timers attribute_hidden;

static inline int
maybe_syscall_gettime (clockid_t clock_id, struct timespec *tp)
{
  int e = EINVAL;

  if (!__libc_missing_posix_timers)
    {
      INTERNAL_SYSCALL_DECL (err);
      int r = INTERNAL_GETTIME (clock_id, tp);
      if (!INTERNAL_SYSCALL_ERROR_P (r, err))
	return 0;

      e = INTERNAL_SYSCALL_ERRNO (r, err);
      if (e == ENOSYS)
	{
	  __libc_missing_posix_timers = 1;
	  e = EINVAL;
	}
    }

  return e;
}

/* The REALTIME and MONOTONIC clock might be available.  Try the
   syscall first.  */
# define SYSDEP_GETTIME \
  SYSDEP_GETTIME_CPUTIME;						      \
  case CLOCK_REALTIME:							      \
  case CLOCK_MONOTONIC:							      \
  case CLOCK_MONOTONIC_RAW:						      \
  case CLOCK_REALTIME_COARSE:						      \
  case CLOCK_MONOTONIC_COARSE:						      \
    retval = maybe_syscall_gettime (clock_id, tp);			      \
    if (retval == 0)							      \
      break;								      \
    /* Fallback code.  */						      \
    if (retval == EINVAL && clock_id == CLOCK_REALTIME)			      \
      retval = realtime_gettime (tp);					      \
    else								      \
      {									      \
	__set_errno (retval);						      \
	retval = -1;							      \
      }									      \
    break
#endif

#ifdef __NR_clock_gettime
/* We handled the REALTIME clock here.  */
# define HANDLED_REALTIME	1
# define HANDLED_CPUTIME	1

# if __ASSUME_POSIX_CPU_TIMERS > 0

#  define SYSDEP_GETTIME_CPU(clock_id, tp) \
<<<<<<< HEAD
  retval = SYSCALL_GETTIME (clock_id, tp); break
=======
  retval = SYSCALL_GETTIME (clock_id, tp); \
  break
>>>>>>> 446514f9
#  define SYSDEP_GETTIME_CPUTIME	/* Default catches them too.  */

# else

int __libc_missing_posix_cpu_timers attribute_hidden;

static int
maybe_syscall_gettime_cpu (clockid_t clock_id, struct timespec *tp)
{
  int e = EINVAL;

  if (!__libc_missing_posix_cpu_timers)
    {
      INTERNAL_SYSCALL_DECL (err);
      int r = INTERNAL_GETTIME (clock_id, tp);
      if (!INTERNAL_SYSCALL_ERROR_P (r, err))
	return 0;

      e = INTERNAL_SYSCALL_ERRNO (r, err);
# ifndef __ASSUME_POSIX_TIMERS
      if (e == ENOSYS)
	{
	  __libc_missing_posix_timers = 1;
	  __libc_missing_posix_cpu_timers = 1;
	  e = EINVAL;
	}
      else
# endif
	{
	  if (e == EINVAL)
	    {
# ifdef HAVE_CLOCK_GETRES_VSYSCALL
	      /* Check whether the kernel supports CPU clocks at all.
		 If not, record it for the future.  */
	      r = INTERNAL_VSYSCALL (clock_getres, err, 2,
				     MAKE_PROCESS_CPUCLOCK (0, CPUCLOCK_SCHED),
				     NULL);
# else
	      /* Check whether the kernel supports CPU clocks at all.
		 If not, record it for the future.  */
	      r = INTERNAL_SYSCALL (clock_getres, err, 2,
				    MAKE_PROCESS_CPUCLOCK (0, CPUCLOCK_SCHED),
				    NULL);
# endif
	      if (INTERNAL_SYSCALL_ERROR_P (r, err))
		__libc_missing_posix_cpu_timers = 1;
	    }
	}
    }

  return e;
}

#  define SYSDEP_GETTIME_CPU(clock_id, tp) \
  retval = maybe_syscall_gettime_cpu (clock_id, tp);			      \
  if (retval == 0)							      \
    break;								      \
  if (retval != EINVAL || !__libc_missing_posix_cpu_timers)		      \
    {									      \
      __set_errno (retval);						      \
      retval = -1;							      \
      break;								      \
    }									      \
  retval = -1 /* Otherwise continue on to the HP_TIMING version.  */;

static inline int
maybe_syscall_gettime_cputime (clockid_t clock_id, struct timespec *tp)
{
  return maybe_syscall_gettime_cpu
    (clock_id == CLOCK_THREAD_CPUTIME_ID
     ? MAKE_THREAD_CPUCLOCK (0, CPUCLOCK_SCHED)
     : MAKE_PROCESS_CPUCLOCK (0, CPUCLOCK_SCHED),
     tp);
}

#  define SYSDEP_GETTIME_CPUTIME					      \
    case CLOCK_PROCESS_CPUTIME_ID:					      \
    case CLOCK_THREAD_CPUTIME_ID:					      \
      retval = maybe_syscall_gettime_cputime (clock_id, tp);		      \
      if (retval == 0)							      \
	break;								      \
      if (retval != EINVAL || !__libc_missing_posix_cpu_timers)		      \
	{								      \
	  __set_errno (retval);						      \
	  retval = -1;							      \
	  break;							      \
	}								      \
      retval = hp_timing_gettime (clock_id, tp);			      \
      break
#  if !HP_TIMING_AVAIL
#   define hp_timing_gettime(clock_id, tp) (__set_errno (EINVAL), -1)
#  endif

# endif
#endif

#include <sysdeps/unix/clock_gettime.c><|MERGE_RESOLUTION|>--- conflicted
+++ resolved
@@ -111,12 +111,8 @@
 # if __ASSUME_POSIX_CPU_TIMERS > 0
 
 #  define SYSDEP_GETTIME_CPU(clock_id, tp) \
-<<<<<<< HEAD
-  retval = SYSCALL_GETTIME (clock_id, tp); break
-=======
   retval = SYSCALL_GETTIME (clock_id, tp); \
   break
->>>>>>> 446514f9
 #  define SYSDEP_GETTIME_CPUTIME	/* Default catches them too.  */
 
 # else
