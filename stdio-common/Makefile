--- conflicted
+++ resolved
@@ -57,11 +57,7 @@
 	 bug19 bug19a tst-popen2 scanf13 scanf14 scanf15 bug20 bug21 bug22 \
 	 scanf16 scanf17 tst-setvbuf1 tst-grouping bug23 bug24 \
 	 bug-vfprintf-nargs tst-long-dbl-fphex tst-fphex-wide tst-sprintf3 \
-<<<<<<< HEAD
-	 bug25 tst-printf-round bug23-2 bug23-3 bug23-4
-=======
 	 bug25 tst-printf-round bug23-2 bug23-3 bug23-4 bug26
->>>>>>> 4d544244
 
 test-srcs = tst-unbputc tst-printf
 
