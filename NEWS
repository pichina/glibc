GNU C Library NEWS -- history of user-visible changes.
Copyright (C) 1992-2014 Free Software Foundation, Inc.
See the end for copying conditions.

Please send GNU C library bug reports via <http://sourceware.org/bugzilla/>
using `glibc' in the "product" field.

Version 2.20.1

* The following bugs are resolved with this release:

<<<<<<< HEAD
  16617, 16618, 17266, 17370, 17371, 17625, 17630, 18104.

* Added support for TSX lock elision of pthread mutexes on powerpc32, powerpc64
  and powerpc64le.  This may improve lock scaling of existing programs on
  HTM capable systems.  The lock elision code is only enabled with
  --enable-lock-elision=yes.  Also, the TSX lock elision implementation for
  powerpc will issue a transaction abort on every syscall to avoid side
  effects being visible outside transactions.

* Optimized strcpy, stpcpy, strncpy, stpncpy, strcmp, and strncmp
  implementations for powerpc64/powerpc64le.
  Implemented by Adhemerval Zanella (IBM).
=======
  16009, 16617, 16618, 17266, 17370, 17371, 17460, 17485, 17555, 17625,
  17630, 17801.

* CVE-2015-1472 Under certain conditions wscanf can allocate too little
  memory for the to-be-scanned arguments and overflow the allocated
  buffer.  The implementation now correctly computes the required buffer
  size when using malloc.
>>>>>>> 4d544244

* CVE-2104-7817 The wordexp function could ignore the WRDE_NOCMD flag
  under certain input conditions resulting in the execution of a shell for
  command substitution when the applicaiton did not request it. The
  implementation now checks WRDE_NOCMD immediately before executing the
  shell and returns the error WRDE_CMDSUB as expected.

* CVE-2012-3406 printf-style functions could run into a stack overflow when
  processing format strings with a large number of format specifiers.

* CVE-2014-9402 The nss_dns implementation of getnetbyname could run into an
  infinite loopif the DNS response contained a PTR record of an unexpected
  format.

Version 2.20

* The following bugs are resolved with this release:

  6804, 9894, 12994, 13347, 13651, 14308, 14770, 15119, 15132, 15347, 15514,
  15698, 15804, 15894, 15946, 16002, 16064, 16095, 16194, 16198, 16275,
  16284, 16287, 16315, 16348, 16349, 16354, 16357, 16362, 16447, 16516,
  16532, 16539, 16545, 16561, 16562, 16564, 16574, 16599, 16600, 16609,
  16610, 16611, 16613, 16619, 16623, 16629, 16632, 16634, 16639, 16642,
  16648, 16649, 16670, 16674, 16677, 16680, 16681, 16683, 16689, 16695,
  16701, 16706, 16707, 16712, 16713, 16714, 16724, 16731, 16739, 16740,
  16743, 16754, 16758, 16759, 16760, 16770, 16786, 16789, 16791, 16796,
  16799, 16800, 16815, 16823, 16824, 16831, 16838, 16839, 16849, 16854,
  16876, 16877, 16878, 16882, 16885, 16888, 16890, 16892, 16912, 16915,
  16916, 16917, 16918, 16922, 16927, 16928, 16932, 16943, 16958, 16965,
  16966, 16967, 16977, 16978, 16984, 16990, 16996, 17009, 17022, 17031,
  17042, 17048, 17050, 17058, 17061, 17062, 17069, 17075, 17078, 17079,
  17084, 17086, 17088, 17092, 17097, 17125, 17135, 17137, 17150, 17153,
  17187, 17213, 17259, 17261, 17262, 17263, 17319, 17325, 17354.

* Reverted change of ABI data structures for s390 and s390x:
  On s390 and s390x the size of struct ucontext and jmp_buf was increased in
  2.19. This change is reverted in 2.20. The introduced 2.19 symbol versions
  of getcontext, setjmp, _setjmp, __sigsetjmp, longjmp, _longjmp, siglongjmp
  are preserved pointing straight to the same implementation as the old ones.
  Given that, new callers will simply provide a too-big buffer to these
  functions. Any applications/libraries out there that embed jmp_buf or
  ucontext_t in an ABI-relevant data structure that have already been rebuilt
  against 2.19 headers will have to rebuilt again. This is necessary in any
  case to revert the breakage in their ABI caused by the glibc change.

* Support for file description locks is added to systems running the
  Linux kernel. The standard file locking interfaces are extended to
  operate on file descriptions, not file descriptors, via the use of
  F_OFD_GETLK, F_OFD_SETLK, and F_OFD_SETLKW. File description locks
  are associated with an open file instead of a process.

* Optimized strchr implementation for AArch64.  Contributed by ARM Ltd.

* The minimum Linux kernel version that this version of the GNU C Library
  can be used with is 2.6.32.

* Running the testsuite no longer terminates as soon as a test fails.
  Instead, a file tests.sum (xtests.sum from "make xcheck") is generated,
  with PASS or FAIL lines for individual tests.  A summary of the results is
  printed, including a list of failing lists, and "make check" exits with
  error status if there were any unexpected failures.  "make check
  stop-on-test-failure=y" may be used to keep the old behavior.

* The am33 port, which had not worked for several years, has been removed
  from ports.

* The _BSD_SOURCE and _SVID_SOURCE feature test macros are no longer
  supported; they now act the same as _DEFAULT_SOURCE (but generate a
  warning).  Except for cases where _BSD_SOURCE enabled BSD interfaces that
  conflicted with POSIX (support for which was removed in 2.19), the
  interfaces those macros enabled remain available when compiling with
  _GNU_SOURCE defined, with _DEFAULT_SOURCE defined, or without any feature
  test macros defined.

* Optimized strcmp implementation for ARMv7.  Contributed by ARM Ltd.

* Added support for TX lock elision of pthread mutexes on s390 and s390x.
  This may improve lock scaling of existing programs on TX capable systems.
  The lock elision code is only built with --enable-lock-elision=yes and
  then requires a GCC version supporting the TX builtins.  With lock elision
  default mutexes are elided via __builtin_tbegin, if the cpu supports
  transactions. By default lock elision is not enabled and the elision code
  is not built.

* CVE-2014-4043 The posix_spawn_file_actions_addopen implementation did not
  copy the path argument.  This allowed programs to cause posix_spawn to
  deference a dangling pointer, or use an unexpected pathname argument if
  the string was modified after the posix_spawn_file_actions_addopen
  invocation.

* All supported architectures now use the main glibc sysdeps directory
  instead of some being in a separate "ports" directory (which was
  distributed separately before glibc 2.17).

* The NPTL implementation of POSIX pthreads is no longer an "add-on".
  On configurations that support it (all Linux configurations), it's now
  used regardless of the --enable-add-ons switch to configure.  It is no
  longer possible to build such configurations without pthreads support.

* Locale names, including those obtained from environment variables (LANG
  and the LC_* variables), are more tightly checked for proper syntax.
  setlocale will now fail (with EINVAL) for locale names that are overly
  long, contain slashes without starting with a slash, or contain ".." path
  components. (CVE-2014-0475)  Previously, some valid locale names were
  silently replaced with the "C" locale when running in AT_SECURE mode
  (e.g., in a SUID program).  This is no longer necessary because of the
  additional checks.

* On x86-64, the dynamic linker's lazy-binding support is now compatible
  with application code using Intel MPX instructions.  (With all previous
  versions, the MPX register state could be clobbered when making calls
  into or out of a shared library.)  Note that while the new dynamic
  linker is compatible with all known x86 hardware whether or not it
  supports Intel MPX, some x86 instruction-set emulators might fail to
  handle the new instruction encodings.  This is known to affect Valgrind
  versions up through 3.9 (but will be fixed in the forthcoming 3.10
  release), and might affect other tools that do instruction emulation.

* Support for loadable gconv transliteration modules has been removed.
  The support for transliteration modules has been non-functional for
  over a decade, and the removal is prompted by security defects.  The
  normal gconv conversion modules are still supported.  Transliteration
  with //TRANSLIT is still possible, and the //IGNORE specifier
  continues to be  supported. (CVE-2014-5119)

* Decoding a crafted input sequence in the character sets IBM933, IBM935,
  IBM937, IBM939, IBM1364 could result in an out-of-bounds array read,
  resulting a denial-of-service security vulnerability in applications which
  use functions related to iconv. (CVE-2014-6040)

Version 2.19

* The following bugs are resolved with this release:

  156, 387, 431, 762, 832, 926, 2801, 4772, 6786, 6787, 6807, 6810, 6981,
  7003, 9721, 9954, 10253, 10278, 11087, 11157, 11214, 12100, 12486, 12751,
  12986, 13028, 13982, 13985, 14029, 14032, 14120, 14143, 14155, 14286,
  14547, 14699, 14752, 14782, 14876, 14910, 15004, 15048, 15073, 15089,
  15128, 15218, 15268, 15277, 15308, 15362, 15374, 15400, 15425, 15427,
  15483, 15522, 15531, 15532, 15593, 15601, 15608, 15609, 15610, 15632,
  15640, 15670, 15672, 15680, 15681, 15723, 15734, 15735, 15736, 15748,
  15749, 15754, 15760, 15763, 15764, 15797, 15799, 15825, 15843, 15844,
  15846, 15847, 15849, 15850, 15855, 15856, 15857, 15859, 15867, 15886,
  15887, 15890, 15892, 15893, 15895, 15897, 15901, 15905, 15909, 15915,
  15917, 15919, 15921, 15923, 15939, 15941, 15948, 15963, 15966, 15968,
  15985, 15988, 15997, 16032, 16034, 16036, 16037, 16038, 16041, 16046,
  16055, 16071, 16072, 16074, 16077, 16078, 16103, 16112, 16143, 16144,
  16146, 16150, 16151, 16153, 16167, 16169, 16172, 16195, 16214, 16245,
  16271, 16274, 16283, 16289, 16293, 16314, 16316, 16330, 16337, 16338,
  16356, 16365, 16366, 16369, 16372, 16375, 16379, 16381, 16384, 16385,
  16386, 16387, 16390, 16394, 16398, 16400, 16407, 16408, 16414, 16430,
  16431, 16453, 16474, 16506, 16510, 16529

* Slovenian translations for glibc messages have been contributed by the
  Translation Project's Slovenian team of translators.

* The public headers no longer use __unused nor __block.  This change is to
  support compiling programs that are derived from BSD sources and use
  __unused internally, and to support compiling with Clang's -fblock
  extension which uses __block.

* CVE-2012-4412 The strcoll implementation caches indices and rules for
  large collation sequences to optimize multiple passes.  This cache
  computation may overflow for large collation sequences and may cause a
  stack or buffer overflow.  This is now fixed to use a slower algorithm
  which does not use a cache if there is an integer overflow.

* CVE-2012-4424 The strcoll implementation uses malloc to cache indices and
  rules for large collation sequences to optimize multiple passes and falls
  back to alloca if malloc fails, resulting in a possible stack overflow.
  The implementation now falls back to an uncached collation sequence lookup
  if malloc fails.

* CVE-2013-4788 The pointer guard used for pointer mangling was not
  initialized for static applications resulting in the security feature
  being disabled. The pointer guard is now correctly initialized to a
  random value for static applications. Existing static applications need
  to be recompiled to take advantage of the fix (bug 15754).

* CVE-2013-4237 The readdir_r function could write more than NAME_MAX bytes
  to the d_name member of struct dirent, or omit the terminating NUL
  character.  (Bugzilla #14699).

* CVE-2013-4332 The pvalloc, valloc, memalign, posix_memalign and
  aligned_alloc functions could allocate too few bytes or corrupt the
  heap when passed very large allocation size values (Bugzilla #15855,
  #15856, #15857).

* CVE-2013-4458 Stack overflow in getaddrinfo with large number of results
  for AF_INET6 has been fixed (Bugzilla #16072).

* New locales: ak_GH, anp_IN, ar_SS, cmn_TW, hak_TW, lzh_TW, nan_TW, pap_AW,
  pap_CW, quz_PE, the_NP.

* Substantially revised locales: gd_GB, ht_HT

* The LC_ADDRESS field was updated to support country_car for almost all
  supported locales.

* ISO 1427 definitions were updated.

* ISO 3166 definitions were updated.

* The localedef utility now supports --big-endian and --little-endian
  command-line options to generate locales for a different system from that
  for which the C library was built.

* Binary locale files now only depend on the endianness of the system for
  which they are generated and not on other properties of that system.  As a
  consequence, binary files generated with new localedef may be incompatible
  with old versions of the GNU C Library, and binary files generated with
  old localedef may be incompatible with this version of the GNU C Library,
  in the following circumstances:

  + Locale files may be incompatible on m68k systems.

  + Locale archive files (but not separate files for individual locales) may
    be incompatible on systems where plain "char" is signed.

* The configure option --disable-versioning has been removed.  Builds with
  --disable-versioning had not worked for several years.

* ISO 639 definitions were updated for Chiga (cgg) and Chinese (gan, hak, czh,
  cjy, lzh, cmn, mnp, cdo, czo, cpx, wuu, hsn, yue).

* SystemTap probes for malloc have been introduced.

* SystemTap probes for slow multiple precision fallback paths of
  transcendental functions have been introduced.

* Support for powerpc64le has been added.

* The soft-float powerpc port now supports e500 processors.

* Support for STT_GNU_IFUNC symbols added for ppc32/power4+ and ppc64.

* A new feature test macro _DEFAULT_SOURCE is available to enable the same
  set of header declarations that are enabled by default, even when other
  feature test macros or compiler options such as -std=c99 would otherwise
  disable some of those declarations.

* The _BSD_SOURCE feature test macro no longer enables BSD interfaces that
  conflict with POSIX.  The libbsd-compat library (which was a dummy library
  that did nothing) has also been removed.

* Preliminary documentation about Multi-Thread, Async-Signal and
  Async-Cancel Safety has been added.

* Change of ABI data structures for s390 and s390x:
  On s390 and s390x the size of struct ucontext and jmp_buf was increased to
  allow for future hardware extensions. All library functions that accept or
  return these structures were versioned in order to provide backwards
  compatibility with existing code. However, not all cases can be handled
  with interface versioning. If an application embeds either structure into
  another structure and that structure is passed to another compilation unit
  which expects the newer larger-sized object then any access to the new
  fields will result in undefined behaviour. Similarly any access to fields
  that were moved by the enlarging of the structures will cause undefined
  behaviour. To fix the undefined behaviour all objects that are part of the
  final in-memory image must agree on the size of structures, and this may
  require recompilation.

Version 2.18

* The following bugs are resolved with this release:

  2546, 2560, 5159, 6809, 7006, 10060, 10062, 10283, 10357, 10686, 11120,
  11561, 12310, 12387, 12492, 12515, 12723, 13550, 13889, 13951, 13988,
  14142, 14176, 14200, 14256, 14280, 14293, 14317, 14327, 14478, 14496,
  14582, 14686, 14812, 14888, 14894, 14907, 14908, 14909, 14920, 14952,
  14964, 14981, 14982, 14985, 14991, 14994, 14996, 15000, 15003, 15006,
  15007, 15014, 15020, 15022, 15023, 15036, 15054, 15055, 15062, 15078,
  15084, 15085, 15086, 15100, 15160, 15214, 15221, 15232, 15234, 15283,
  15285, 15287, 15304, 15305, 15307, 15309, 15327, 15330, 15335, 15336,
  15337, 15339, 15342, 15346, 15359, 15361, 15366, 15380, 15381, 15394,
  15395, 15405, 15406, 15409, 15416, 15418, 15419, 15423, 15424, 15426,
  15429, 15431, 15432, 15441, 15442, 15448, 15465, 15480, 15485, 15488,
  15490, 15492, 15493, 15497, 15506, 15529, 15536, 15553, 15577, 15583,
  15618, 15627, 15631, 15654, 15655, 15666, 15667, 15674, 15711, 15755,
  15759.

* CVE-2013-2207 Incorrectly granting access to another user's pseudo-terminal
  has been fixed by disabling the use of pt_chown (Bugzilla #15755).
  Distributions can re-enable building and using pt_chown via the new configure
  option `--enable-pt_chown'.  Enabling the use of pt_chown carries with it
  considerable security risks and should only be used if the distribution
  understands and accepts the risks.

* CVE-2013-0242 Buffer overrun in regexp matcher has been fixed (Bugzilla
  #15078).

* CVE-2013-1914 Stack overflow in getaddrinfo with many results has been
  fixed (Bugzilla #15330).

* Add support for calling C++11 thread_local object destructors on thread
  and program exit.  This needs compiler support for offloading C++11
  destructor calls to glibc.

* Improved worst case performance of libm functions with double inputs and
  output.

* Support for priority inherited mutexes in pthread condition variables on
  non-x86 architectures.

* Port to Xilinx MicroBlaze contributed by David Holsgrove.

* Optimized string functions for AArch64.  Implemented by Marcus Shawcroft.

* Optimized string functions for ARM.  Implemented by Will Newton and
  Richard Henderson.

* Optimized libm functions for SPARC.  Implemented by David S. Miller.

* Support for building more of ARM glibc as Thumb-2 code.  Implemented by
  Richard Henderson.

* Support for building most of MIPS glibc as MIPS16 code.  Implemented by
  Chung-Lin Tang, Maciej W. Rozycki and Maxim Kuvyrkov.

* Added a benchmark framework to track performance of functions in glibc.

* New <math.h> macro named issignaling to check for a signaling NaN (sNaN).
  It is based on draft TS 18661 and currently enabled as a GNU extension.

* On Linux, the clock function now uses the clock_gettime system call
  for improved precision, rather than old times system call.

* Added support for version-3 tz format files.  This is needed when using
  the tz database release 2013e or later, and affects a few unusual cases --
  currently only TZ='America/Godthab' for time stamps after 2037.

* Added new API functions pthread_getattr_default_np and
  pthread_setattr_default_np to get and set the default pthread
  attributes of a process.

* Added support for TSX lock elision for pthread mutexes on i386 and x86-64.
  This may improve lock scaling of existing programs on TSX capable systems.
  When the --enable-lock-elision=yes parameter is specified at configure
  time lock elision will be enabled by default for all PTHREAD_MUTEX_DEFAULT
  mutexes.

* Support added for AT_HWCAP2 (to coincide with Linux kernel 3.10
  availability).  Implemented by Ryan S. Arnold.

* Support added for POWER8 platform.  Implemented by Ryan S. Arnold.

Version 2.17

* The following bugs are resolved with this release:

  1349, 3439, 3479, 3665, 5044, 5246, 5298, 5400, 6530, 6677, 6778, 6808,
  9685, 9914, 10014, 10038, 10114, 10191, 10631, 10873, 11438, 11607, 11638,
  11741, 12140, 13013, 13412, 13542, 13601, 13603, 13604, 13629, 13679,
  13696, 13698, 13717, 13741, 13759, 13761, 13763, 13881, 13939, 13950,
  13952, 13966, 14042, 14047, 14090, 14150, 14151, 14152, 14154, 14157,
  14166, 14173, 14195, 14197, 14237, 14246, 14251, 14252, 14283, 14298,
  14303, 14307, 14328, 14331, 14336, 14337, 14347, 14349, 14368, 14376,
  14417, 14447, 14459, 14476, 14477, 14501, 14505, 14510, 14516, 14518,
  14519, 14530, 14532, 14538, 14543, 14544, 14545, 14557, 14562, 14568,
  14576, 14579, 14583, 14587, 14595, 14602, 14610, 14621, 14638, 14645,
  14648, 14652, 14660, 14661, 14669, 14672, 14683, 14694, 14716, 14719,
  14743, 14767, 14783, 14784, 14785, 14793, 14796, 14797, 14801, 14803,
  14805, 14807, 14811, 14815, 14821, 14822, 14824, 14828, 14831, 14833,
  14835, 14838, 14856, 14863, 14865, 14866, 14868, 14869, 14871, 14872,
  14879, 14889, 14893, 14898, 14914.

* Optimization of memcpy for MIPS.

* CVE-2011-4609 svc_run() produces high cpu usage when accept fails with
  EMFILE has been fixed (Bugzilla #14889).

* The add-on ports collection is now distributed in the "ports" subdirectory
  of the main GNU C Library distribution, rather than separately.

* Port to ARM AArch64 contributed by Linaro.

* Support for STT_GNU_IFUNC symbols added for s390 and s390x.
  Optimized versions of memcpy, memset, and memcmp added for System z10 and
  zEnterprise z196.
  Implemented by Andreas Krebbel.

* The new function secure_getenv allows secure access to the environment,
  returning NULL if running in a SUID/SGID process.  This function replaces
  the internal function __secure_getenv.

* SystemTap static probes have been added into the dynamic linker.
  Implemented by Gary Benson.

* Optimizations of string functions strstr, strcasestr and memmem.
  Implemented by Maxim Kuvyrkov.

* The minimum Linux kernel version that this version of the GNU C Library
  can be used with is 2.6.16.

* Optimizations of string functions memchr, wcschr, wcscpy, and wcsrchr for
  powerpc POWER7.  Implemented by Will Schmidt.

* New configure option --disable-nscd builds the C library such that it
  never attempts to contact the Name Service Caching Daemon (nscd).
  New configure option --disable-build-nscd avoids building nscd itself;
  this is the default if --disable-nscd is used.

* Improved support for cross-compilation, including cross-testing and
  bootstrap builds without a previously built glibc.

* Several testsuite tests are now able to test multiple IFUNC variants of an
  interface, rather than just testing the one that would be chooen by
  default.

* New configure options --with-bugurl and --with-pkgversion, for
  distributors to use to embed their bug-reporting and package version
  information in --help and --version output.

* The ttyname and ttyname_r functions on Linux now fall back to searching for
  the tty file descriptor in /dev/pts or /dev if /proc is not available.  This
  allows creation of chroots without the procfs mounted on /proc.

* The `crypt' function now fails if passed salt bytes that violate the
  specification for those values.  On Linux, the `crypt' function will
  consult /proc/sys/crypto/fips_enabled to determine if "FIPS mode" is
  enabled, and fail on encrypted strings using the MD5 or DES algorithm
  when the mode is enabled.

* The `clock_*' suite of functions (declared in <time.h>) is now available
  directly in the main C library.  Previously it was necessary to link with
  -lrt to use these functions.  This change has the effect that a
  single-threaded program that uses a function such as `clock_gettime' (and
  is not linked with -lrt) will no longer implicitly load the pthreads
  library at runtime and so will not suffer the overheads associated with
  multi-thread support in other code such as the C++ runtime library.

* New locales: ayc_PE, doi_IN, ia_FR, mni_IN, nhn_MX, niu_NU, niu_NZ,
  sat_IN, and szl_PL.

Version 2.16

* The following bugs are resolved with this release:

  174, 208, 350, 369, 411, 706, 766, 887, 2074, 2541, 2547, 2548, 2550,
  2551, 2552, 2553, 2554, 2562, 2563, 2565, 2566, 2570, 2576, 2636, 2678,
  3335, 3440, 3748, 3768, 3866, 3868, 3906, 3976, 3992, 4026, 4108, 4596,
  4822, 5077, 5461, 5805, 5993, 6471, 6486, 6578, 6649, 6730, 6770, 6794,
  6884, 6890, 6894, 6895, 6907, 6911, 6959, 7064, 9739, 9902, 10110, 10135,
  10140, 10153, 10210, 10254, 10346, 10375, 10545, 10716, 10846, 11174,
  11261, 11322, 11365, 11451, 11494, 11521, 11677, 11837, 11959, 12047,
  12097, 12193, 12194, 12297, 12298, 12301, 12340, 12354, 12416, 12495,
  13058, 13223, 13361, 13525, 13526, 13527, 13528, 13529, 13530, 13531,
  13532, 13533, 13547, 13551, 13552, 13553, 13555, 13556, 13559, 13563,
  13566, 13576, 13579, 13583, 13592, 13594, 13613, 13618, 13637, 13656,
  13658, 13673, 13691, 13695, 13704, 13705, 13706, 13718, 13726, 13738,
  13739, 13743, 13750, 13758, 13760, 13761, 13775, 13786, 13787, 13792,
  13806, 13824, 13840, 13841, 13844, 13846, 13848, 13851, 13852, 13854,
  13871, 13872, 13873, 13879, 13882, 13883, 13884, 13885, 13886, 13892,
  13895, 13908, 13910, 13911, 13912, 13913, 13914, 13915, 13916, 13917,
  13918, 13919, 13920, 13921, 13922, 13923, 13924, 13926, 13927, 13928,
  13938, 13941, 13942, 13954, 13955, 13956, 13963, 13967, 13968, 13970,
  13973, 13979, 13983, 13986, 13996, 14012, 14027, 14033, 14034, 14036,
  14040, 14043, 14044, 14048, 14049, 14050, 14053, 14055, 14059, 14064,
  14075, 14080, 14083, 14103, 14104, 14109, 14112, 14117, 14122, 14123,
  14134, 14153, 14183, 14188, 14199, 14210, 14218, 14229, 14241, 14273,
  14277, 14278.

* Support for the x32 ABI on x86-64 added.  The x32 target is selected by
  configuring glibc with:
	BUILD_CC='gcc' CC='gcc -mx32' CXX='g++ -mx32'
  Visit <http://sites.google.com/site/x32abi/> for more x32 ABI info.
  Implemented by H.J. Lu.

* ISO C11 support:

  + define static_assert

  + do not declare gets

  + declare at_quick_exit and quick_exit also for ISO C11

  + aligned_alloc.  NB: The code is deliberately allows the size parameter
    to not be a multiple of the alignment.  This is a moronic requirement
    in the standard but it is only a requirement on the caller, not the
    implementation.

  + timespec_get added

  + uchar.h support added

  + CMPLX, CMPLXF, CMPLXL added

  Implemented by Ulrich Drepper.

* Support for the IA-64 has been moved to ports.

* Remove support for anything but ELF binary format

* Checking versions of poll, ppoll added.
  Implemented by Ulrich Drepper.

* More generic and 64-bit performance optimizations to math functions.
  Implemented by Ulrich Drepper.

* New configure option --enable-obsolete-rpc makes the deprecated RPC
  headers and functions available at compile time as they were before
  version 2.14.  This option will be removed at some time in the future
  after the TI-RPC library becomes fully sufficient for the needs of
  existing applications.

* Compatibility code for Linux kernel versions before 2.4 has been removed.
  Note that glibc is not expected to work with any Linux kernel version
  before 2.6.

* New header <sys/auxv.h> and function getauxval allowing easy access to
  the AT_* key-value pairs passed from the Linux kernel.  The header also
  defines the HWCAP_* bits associated with the AT_HWCAP key.

* New locales: mag_IN

* New configure option --enable-systemtap builds SystemTap static probes
  into libc for setjmp and longjmp and into libpthread for various operations.
  So far the setjmp/longjmp probes and some of the libpthread probes are
  provided only for i*86 and x86_64.
  Implemented by Roland McGrath and Rayson Ho.

* Optimized expf for x86-32 and x86-64.  Implemented by Liubov Dmitrieva.

* More optimized functions for PowerPC.  Implemented by Adhemerval Zanella
  and Will Schmidt.

* More optimized functions for SPARC.  Implemented by David S. Miller.

* Improved support for cross-compilation, especially bootstrap builds
  without a previously built glibc.

* Ports for the TILE-Gx and TILEPro families of processors.  Contributed by
  Chris Metcalf from Tilera.

* Support for the old ARM ABI has been removed from ports.  Only the EABI is
  now supported for ARM processors.

* The hard-float variant of the ARM EABI now uses /lib/ld-linux-armhf.so.3
  as the name of the dynamic linker, to distinguish it from the
  /lib/ld-linux.so.3 dynamic linker used for the base EABI.

* Support for CRIS has been removed from ports.

* A new class of installed header has been documented for low-level
  platform-specific functionality.  PowerPC added the first instance with a
  function to provide time base register access.  Contributed by Tulio
  Magno Quites Machado Filho.

* ix86 configurations now install header files that are consistent with
  what x86-64 configurations install.  These same header files can be used
  for -m32, -m64, or -mx32 builds.
  Contributed by H.J. Lu.

* Math library bug fixes.  A thorough audit of all open math library bugs was
  conducted by Joseph Myers.  Significant progress was made on many math
  library bugs resulting in more accurate exceptions and function results.
  Many thanks to all those that contributed including Andreas Jaeger for his
  patch review and work on the x87 trigonometric instruction issues.

* Timezone data is no longer installed.  Timezone-related binaries and scripts
  will continue to be installed.  Users should obtain their timezone data from
  their distribution provider or from the tzdata package at
  <ftp://munnari.oz.au/pub/>.

Version 2.15

* The following bugs are resolved with this release:

  6779, 6783, 9696, 10103, 10709, 11589, 11929, 12403, 12786, 12840, 12847,
  12868, 12852, 12874, 12885, 12892, 12906, 12907, 12922, 12935, 12962,
  13007, 13021, 13061, 13062, 13067, 13068, 13085, 13088, 13090, 13092,
  13096, 13114, 13118, 13123, 13134, 13138, 13147, 13150, 13166, 13179,
  13185, 13189, 13192, 13268, 13276, 13282, 13291, 13305, 13328, 13335,
  13337, 13344, 13358, 13367, 13413, 13416, 13423, 13439, 13446, 13472,
  13484, 13506, 13515, 13523, 13524, 13538, 13540

* New program pldd to list loaded object of a process
  Implemented by Ulrich Drepper.

* Add nss_db support back to glibc.  No more dependency on Berkeley db
  and support for initgroups lookups.
  Implemented by Ulrich Drepper.

* Optimized strcpy, strncpy, stpcpy, stpncpy for SSE2 and SSSE3 on x86-32.
  Contributed by HJ Lu.

* Improved strcpy, strncpy, stpcpy, stpncpy for SSE2 and SSSE3 on x86-64.
  Contributed by HJ Lu.

* Optimized strcat, strncat on x86-64 and optimized wcscmp, wcslen, strnlen
  on x86-32 and x86-64.
  Contributed by Liubov Dmitrieva.

* Optimized strchr and strrchr for SSE on x86-32.
  Contributed by Liubov Dmitrieva.

* Optimized memchr, memrchr, rawmemchr, memcmp, wmemcmp, wcschr, wcscpy
  for x86-64 and x86-32.
  Contributed by Liubov Dmitrieva.

* New interfaces: scandirat, scandirat64
  Implemented by Ulrich Drepper.

* Checking versions of FD_SET, FD_CLR, and FD_ISSET added.
  Implemented by Ulrich Drepper.

* nscd now also caches the netgroup database.
  Implemented by Ulrich Drepper.

* Integrate libm with gcc's -ffinite-math-only option.
  Implemented by Ulrich Drepper.

* Lots of generic, 64-bit, and x86-64-specific performance optimizations
  to math functions.  Implemented by Ulrich Drepper.

* Optimized strcasecmp and strncasecmp for AVX on x86-64.
  Implemented by Ulrich Drepper.

* New Linux interfaces: process_vm_readv, process_vm_writev

* Optimized strcasecmp and strncasecmp for SSSE3 and SSE4.2 on x86-32.
  Implemented by Ulrich Drepper.

* Optimized nearbyint and strcasecmp for PPC.
  Implemented by Adhemerval Zanella.

* New locales: bho_IN, unm_US, es_CU, ta_LK

Version 2.14

* The following bugs are resolved with this release:

  386, 6420, 7101, 9730, 9732, 9809, 10138, 10149, 10157, 11099, 11257,
  11258, 11487, 11532, 11558, 11578, 11634, 11653, 11668, 11697, 11724,
  11781, 11799, 11820, 11837, 11857, 11869, 11892, 11895, 11901, 11945,
  11947, 11952, 11987, 12052, 12083, 12158, 12178, 12200, 12346, 12350,
  12393, 12420, 12432, 12445, 12449, 12453, 12454, 12460, 12469, 12489,
  12509, 12510, 12511, 12518, 12527, 12541, 12545, 12551, 12582, 12583,
  12587, 12597, 12601, 12611, 12625, 12626, 12631, 12650, 12653, 12655,
  12660, 12671, 12681, 12684, 12685, 12711, 12713, 12714, 12717, 12723,
  12724, 12734, 12738, 12746, 12766, 12775, 12777, 12782, 12788, 12792,
  12795, 12811, 12813, 12814, 12841

* The RPC implementation in libc is obsoleted.  Old programs keep working
  but new programs cannot be linked with the routines in libc anymore.
  Programs in need of RPC functionality must be linked against TI-RPC.
  The TI-RPC implementation is IPv6 enabled and there are other benefits.

  Visible changes of this change include (obviously) the inability to link
  programs using RPC functions without referencing the TI-RPC library and the
  removal of the RPC headers from the glibc headers.
  Implemented by Ulrich Drepper.

* New Linux interfaces: clock_adjtime, name_to_handle_at, open_by_handle_at,
  syncfs, setns, sendmmsg

* New locales: os_RU, bem_ZA, en_ZA, ff_SN, sw_KE, sw_TZ, lb_LU, wae_CH,
  yue_HK, lij_IT, mhr_RU

* New encodings: CP770, CP771, CP772, CP773, CP774

* New program sotruss to trace calls through PLTs
  Implemented by Ulrich Drepper.

* The malloc hook implementation is marked deprecated and will be removed
  from the default implementation in the next version.  The design never
  worked ever since the introduction of threads.  Even programs which do
  not create threads themselves can use multiple threads created internally.

Version 2.13

* The following bugs are resolved with this release:

  3268, 6812, 7066, 10085, 10484, 10563, 10851, 11149, 11155, 11577, 11611,
  11640, 11655, 11701, 11840, 11856, 11883, 11903, 11904, 11968, 11979,
  12005, 12037, 12067, 12077, 12078, 12092, 12093, 12107, 12108, 12113,
  12140, 12159, 12167, 12191, 12194, 12201, 12204, 12205, 12207, 12348,
  12378, 12394, 12397

* New Linux interfaces: prlimit, prlimit64, fanotify_init, fanotify_mark

* POWER7 optimizations: memset, memcmp, strncmp

* New optimized string functions for x86-64: strnlen (SSE2),
  strcasecmp (SSE2, SSSE3, SSE4.2), strncasecmp (SSE2, SSSE3, SSE4.2)
  Implemented by Ulrich Drepper.

Version 2.12

* The following bugs are resolved with this release:

  3662, 4457, 5553, 10162, 10401, 10414, 10554, 10824, 10864, 10915,
  10918, 10936, 10939, 10958, 10968, 10969, 10972, 10992, 11000, 11001,
  11007, 11010, 11027, 11039, 11040, 11041, 11043, 11046, 11056, 11070,
  11093, 11115, 11125, 11126, 11127, 11134, 11141, 11149, 11183, 11184,
  11185, 11186, 11187, 11188, 11189, 11190, 11191, 11192, 11193, 11194,
  11200, 11230, 11235, 11242, 11254, 11258, 11271, 11272, 11276, 11279,
  11287, 11292, 11319, 11332, 11333, 11387, 11389, 11390, 11394, 11397,
  11410, 11438, 11449, 11470, 11471, 11520, 11537, 11538, 11571

* New interfaces: pthread_getname_np, pthread_setname_np

* New Linux interface: recvmmsg

* STT_GNU_IFUNC implemented for Sparc by David Miller.

* The dynamic linker now recognizes supported ABI versions from the
  EI_ABIVERSION field in the ELF header.
  Implemented by Ulrich Drepper.

* New NIS mode selector ADJUNCT_AS_SHADOW.  The passwd.adjunct.byname table
  will not be used to fill in password fields in the passwd.byname replies.
  Instead it is used to synthesize the shadow.byname table, should it be
  missing.  This is a useful mode in some installations involving Solaris.
  Implemented by Ulrich Drepper.

* New locales: kok_IN, sq_MK, cv_RU

Version 2.11

* The following bugs are resolved with this release:

  3270, 7094, 9924, 9986, 10011, 10085, 10107, 10159, 10162, 10166, 10183,
  10195, 10196, 10200, 10203, 10207, 10211, 10213, 10217, 10221, 10229,
  10262, 10286, 10312, 10315, 10319, 10349, 10360, 10391, 10402, 10416,
  10418, 10422, 10425, 10446, 10448, 10452, 10540, 10553, 10560, 10564,
  10609, 10643, 10692, 10713, 10717, 10730, 10731, 10742, 10780, 10784,
  10789, 10817, 10823, 10840, 10847

* New interfaces: execvpe, pthread_sigqueue, mkstemps, mkstemps64, mkostemps,
  mkostemps64
  Implemented by Ulrich Drepper.

* Checking version of longjmp added that fails if an uninitialized stack
  frame would be created.  Implemented by Ulrich Drepper.

* STT_GNU_IFUNC is now supported in static executables.
  Implemented by H.J. Lu.

* STT_GNU_IFUNC implemented for PPC by Alan Modra.

* New optimized string functions for x86-64: strstr, strcasestr, memcmp,
  strcspn, strpbrk, strspn, strcpy, stpcpy, strncpy, strcmp (SSE2, SSE4.2),
  strncmp (SSE2, SSE4.2), strchr (SSE4.2), strrchr (SSE4.2).
  Contributed by H.J. Lu.

  strlen, rawmemchr, strcmp (SSSE3), strncmp (SSSE3).
  Implemented by Ulrich Drepper.

* New optimized string functions for x86: strlen, strcspn, strspn, strpbrk,
  strstr, strcasestr.
  Contributed by H.J. Lu.

* Support for fma instruction in AVX on x86-64.
  Implemented by H.J. Lu and Ulrich Drepper.

* AVX support in x86-64 auditing support in ld.so.
  Implemented by H.J. Lu.

* STB_GNU_UNIQUE support added.
  Implemented by Ulrich Drepper.

* Implement second fallback mode for optimized DNS lookup for even more
  broken environments.  If two requests from the same port are not
  handled correctly close the socket and open a new one before sending
  the second request.  The 'single-request-reopen' option in /etc/resolv.conf
  can be used to select this mode right away, instead of rediscovering the
  necessity is every process again.
  Implemented by Ulrich Drepper.

* New resolver flag RES_USE_DNSSEC to enable use of verified lookup.
  Implemented by Adam Tkac.

* Optimized iconv conversions for S390x.
  Implemented by Andreas Krebbel.

* Using condvars with PI mutexes is now more efficient due to kernel
  support for requeueing to PI futexes.  NPTL support added for x86-64.
  Implemented by Ulrich Drepper.

* New locales: ps_AF, my_MM

Version 2.10

* The following bugs are resolved with this release:

  697, 5381, 5807, 6411, 6545, 7040, 7058, 7067, 7080, 7083, 7095, 7098,
  9677, 9694, 9697, 9701, 9704, 9705, 9706, 9720, 9726, 9730, 9733, 9736,
  9741, 9750, 9753, 9759, 9781, 9791, 9793, 9823, 9833, 9844, 9880, 9881,
  9891, 9893, 9895, 9913, 9916, 9920, 9948, 9955, 9957, 9963, 9985, 10052,
  10069, 10086, 10087, 10090, 10092, 10093, 10100, 10118, 10128

* New interfaces: preadv, preadv64, pwritev, pwritev64, malloc_info
  Implemented by Ulrich Drepper.

* New Linux interfaces: accept4, fallocate, fallocate64.
  Implemented by Ulrich Drepper.

* Correct declarations of string function when used in C++ code.  This
  could lead to compile errors for invalid C++ code.

* XPG7/POSIX 2008 compilation environment.  Many GNU-specific functions are
  now in POSIX.

* New POSIX 2008 interface: psiginfo
  Implemented by Ulrich Drepper.

* New ISO C++1x interfaces: quick_exit, at_quick_exit
  Implemented by Ulrich Drepper.

* Support for selecting between multiple function definitions at runtime
  using STT_GNU_IFUNC symbols.  Implemented by Ulrich Drepper.

* The libcrypt library can now use the hash function implementations in
  NSS.  Implemented by Ulrich Drepper.

* The malloc implementation can be compiled to be less memory efficient
  but higher performing in multi-threaded programs.
  Implemented by Ulrich Drepper.

* New locales: nan_TW@latin, ks_IN

* Faster strlen, strchr, strchrnul, strrchr, memchr, and rawmemchr for x86-64.
  Implemented by Ulrich Drepper.

* Extended printf hook support.  It is possible to use user-defined types
  and extend existing format specifiers.
  Implemented by Ulrich Drepper.

* Handling for group shadow files has been added.
  Implemented by Ulrich Drepper.

* DNS IPv4-IPv6 parallel lookup now deals better with broken DNS
  servers (the case, e.g., for some people using the built-in DNS
  server in ADSL modems/routers).  There is a once-per-process timeout
  in case of a broken server.  To avoid it, users can run nscd or put
  'options single-request' in /etc/resolv.conf.
  Implemented by Ulrich Drepper.

Version 2.9

* The following bugs are resolved with this release:

  3406, 5209, 5210, 5381, 5794, 5814, 5911, 6428, 6438, 6442, 6447, 6461,
  6472, 6505, 6544, 6589, 6612, 6634, 6653, 6654, 6657, 6698, 6712, 6713,
  6719, 6723, 6724, 6740, 6763, 6771, 6790, 6791, 6817, 6824, 6839, 6843,
  6845, 6856, 6857, 6860, 6867, 6875, 6919, 6920, 6942, 6947, 6955, 6966,
  6968, 6974, 6980, 6995, 7008, 7009, 7029

* Unified lookup for getaddrinfo: IPv4 and IPv6 addresses are now looked
  up at the same time.  Implemented by Ulrich Drepper.

* TLS descriptors for LD and GD on x86 and x86-64.
  Implemented by Alexandre Oliva.

* getaddrinfo now handles DCCP and UDPlite.
  Implemented by Ulrich Drepper.

* New fixed-size conversion macros: htobe16, htole16, be16toh, le16toh,
  htobe32, htole32, be32toh, le32toh, htobe64, htole64, be64toh, le64toh.
  Implemented by Ulrich Drepper.

* New implementation of memmem, strstr, and strcasestr which is O(n).
  Implemented by Eric Blake.

* New Linux interfaces: inotify_init1, dup3, epoll_create1, pipe2

* Implement "e" option for popen to open file descriptor with the
  close-on-exec flag set.  Implemented by Ulrich Drepper.

* Implement "b" mode for fmemopen.  In this mode writes writes don't
  implicitly add a NUL byte and seeks from the end of the buffer really
  use the buffer end, not the string length as the basis.
  Implemented by Ulrich Drepper.

* Many functions, exported and internal, now atomically set the close-on-exec
  flag when run on a sufficiently new kernel.  Implemented by Ulrich Drepper.

* Sorting rules for some Indian languages (Kannada, Gurumukhi, Telugu,
  Sinhala)
  Implemented by Pravin Satpute.

* New locales: sd_IN, sd_IN@devanagari, ks_IN@devanagari, ht_HT, en_AG, nl_AW.

Version 2.8

* The following bugs are resolved with this release:

  2549, 3112, 4314, 4407, 4997, 5012, 5040, 5112, 5204, 5208, 5209, 5220,
  5222, 5224, 5225, 5237, 5238, 5240, 5245, 5277, 5346, 5375, 5378, 5382,
  5424, 5427, 5428, 5435, 5436, 5439, 5441, 5442, 5443, 5451, 5452, 5454,
  5455, 5463, 5464, 5465, 5475, 5477, 5478, 5520, 5541, 5545, 5553, 5600,
  5602, 5607, 5614, 5627, 5628, 5736, 5737, 5741, 5753, 5760, 5762, 5768,
  5774, 5777, 5778, 5779, 5786, 5790, 5818, 5854, 5857, 5903, 5939, 5979,
  5983, 5995, 5998, 6004, 6007, 6020, 6021, 6024, 6040, 6042

* New locales: bo_CN, bo_IN, shs_CA.

* New encoding: HP-ROMAN9, HP-GREEK8, HP-THAI8, HP-TURKISH8.

* Sorting rules for some Indian languages (Devanagari and Gujarati).
  Implemented by Pravin Satpute.

* IPV6 addresses in /etc/resolv.conf can now have a scope ID

* nscd caches now all timeouts for DNS entries
  Implemented by Ulrich Drepper.

* nscd is more efficient and wakes up less often.
  Implemented by Ulrich Drepper.

* More checking functions: asprintf, dprintf, obstack_printf, vasprintf,
  vdprintf, and obstack_vprintf.
  Implemented by Jakub Jelinek.

* Faster memset for x86-64.
  Implemented by Harsha Jagasia and H.J. Lu.

* Faster memcpy on x86.
  Implemented by Ulrich Drepper.

* ARG_MAX is not anymore constant on Linux.  Use sysconf(_SC_ARG_MAX).
  Implemented by Ulrich Drepper.

* Faster sqrt and sqrtf implemention for some PPC variants.
  Implemented by Steven Munroe.

Version 2.7

* The following bugs are resolved with this release:

  4125, 4126, 4178, 4359, 4407, 4512, 4514, 4525, 4554, 4556, 4557, 4566,
  4582, 4586, 4588, 4599, 4610, 4647, 4702, 4705, 4726, 4745, 4772, 4773,
  4775, 4776, 4792, 4813, 4814, 4816, 4833, 4858, 4860, 4896, 4905, 4925,
  4936, 4937, 4938, 4941, 4946, 4963, 4972, 5010, 5028, 5043, 5058, 5063,
  5071, 5103, 5104, 5112, 5113, 5184, 5186

* More checking functions: fread, fread_unlocked, open*, mq_open.
  Implemented by Jakub Jelinek and Ulrich Drepper.

* Extend fortification to C++.  Implemented by Jakub Jelinek.

* Implement 'm' modifier for scanf.  Add stricter C99/SUS compliance
  by not recognizing 'a' as a modifier when those specs are requested.
  Implemented by Jakub Jelinek.

* PPC optimizations to math and string functions.
  Implemented by Steven Munroe.

* New interfaces: mkostemp, mkostemp64.  Like mkstemp* but allow additional
  options to be passed.  Implemented by Ulrich Drepper.

* More CPU set manipulation functions.  Implemented by Ulrich Drepper.

* New Linux interfaces: signalfd, eventfd, eventfd_read, and eventfd_write.
  Implemented by Ulrich Drepper.

* Handle private futexes in the NPTL implementation.
  Implemented by Jakub Jelinek and Ulrich Drepper.

* Add support for O_CLOEXEC.  Implement in Hurd.  Use throughout libc.
  Implemented by Roland McGrath and Ulrich Drepper.

* Linux/x86-64 vDSO support.  Implemented by Ulrich Drepper.

* SHA-256 and SHA-512 based password encryption.
  Implemented by Ulrich Drepper.

* New locales: ber_DZ, ber_MA, en_NG, fil_PH, fur_IT, fy_DE, ha_NG, ig_NG,
  ik_CA, iu_CA, li_BE, li_NL, nds_DE, nds_NL, pap_AN, sc_IT, tk_TM, ug_CN,
  yo_NG.

+ New iconv modules: MAC-CENTRALEUROPE, ISO-8859-9E, KOI8-RU.
  Implemented by Ulrich Drepper.

Version 2.6

* The following bugs are resolved with this release:

  3156, 3213, 3285, 3291, 3306, 3313, 3320, 3322, 3325, 3326, 3334, 3348,
  3352, 3363, 3369, 3426, 3427, 3429, 3451, 3458, 3465, 3480, 3483, 3493,
  3514, 3515, 3559, 3632, 3664, 3673, 3674, 3745, 3747, 3818, 3840, 3842,
  3851, 3855, 3884, 3885, 3902, 3905, 3919, 3944, 3954, 3955, 3957, 3991,
  3995, 3996, 4024, 4040, 4069, 4070, 4074, 4076, 4096, 4101, 4102, 4114,
  4130, 4131, 4181, 4276, 4306, 4342, 4344, 4349, 4364, 4368, 4381, 4392,
  4403, 4405, 4406, 4411, 4438, 4439, 4455, 4456, 4465, 4512, 4514, 4586,
  4702, 4858

* New Linux interfaces: epoll_pwait, sched_getcpu.

* New generic interfaces: strerror_l.

* nscd can now cache the services database.   Implemented by Ulrich Drepper.

Version 2.5

* The following bugs are resolved with this release:

  39, 68, 192, 352, 388, 531, 935, 1006, 1201, 1203, 1386, 1782, 1783, 1784,
  1785, 1786, 1787, 1951, 1974, 1996, 2072, 2098, 2125, 2134, 2158, 2182,
  2349, 2376, 2386, 2389, 2415, 2418, 2420, 2423, 2450, 2451, 2466, 2472,
  2473, 2477, 2498, 2499, 2501, 2502, 2505, 2507, 2508, 2509, 2517, 2526,
  2569, 2571, 2592, 2611, 2625, 2632, 2644, 2662, 2680, 2683, 2684, 2693,
  2695, 2703, 2734, 2751, 2764, 2766, 2775, 2792, 2821, 2823, 2832, 2841,
  2843, 2883, 2892, 2908, 2914, 2926, 2961, 2978, 2980, 2987, 2997, 2998,
  3013, 3018, 3034, 3040, 3044, 3123, 3124, 3137, 3138, 3143, 3155, 3189,
  3225, 3251, 3252, 3253, 3273

* For Linux, the sorting of addresses returned by getaddrinfo now also
  handles rules 3, 4, and 7 from RFC 3484.  I.e., all rules are handled.
  Implemented by Ulrich Drepper.

* Allow system admin to configure getaddrinfo with the /etc/gai.conf file.
  Implemented by Ulrich Drepper.

* New Linux interfaces: splice, tee, sync_file_range, vmsplice.

* New iconv module for MIK.  Contributed by Alexander Shopov.

* For sites with broken group and/or passwd database, the auto-propagate
  option of nscd can prevent creating ID lookup entries from the results
  of a name lookup and vice versa.   This usually is no problem but some
  site might have problems with the default behavior.
  Implemented by Ulrich Drepper.

* Iterating over entire database in NIS can be slow.  With the
  SETENT_BATCH_READ option in /etc/default/nss a system admin can decide
  to trade time for memory.  The entire database will be read at once.
  Implemented by Ulrich Drepper.

* The interfaces introduced in RFC 3542 have been implemented by
  Ulrich Drepper.

* Support for the new ELF hash table format was added by Ulrich Drepper.

* Support for priority inheritance mutexes added by Jakub Jelinek and
  Ulrich Drepper.

* Support for priority protected mutexes added by Jakub Jelinek.

* New locales: nr_ZA, pa_PK, ca_AD, ca_FR, ca_IT, el_CY, tr_CY, as_IN,
  or_IN, csb_PL, fy_NL, sr_ME.

Version 2.4

* More overflow detection functions.

* New iconv converters for IBM1025, IBM1122, IBM1137, IBM1153,
  IBM1154, IBM1155, IBM1156, IBM1157, and IBM1158 contributed by Jiro Sekiba.

  More converters for IBM803, IBM901, IBM902, IBM921, IBM1008, IBM1097,
  IBM1112, IBM1123, IBM1130, IBM1140, IBM1141, IBM1142, IBM1143, IBM1144,
  IBM1145, IBM1146, IBM1147, IBM1148, IBM1149, IBM1166, IBM1167, IBM4517,
  IBM4899, IBM4909, IBM4971, IBM5347, IBM9030, IBM9066, IBM9448, IBM12712,
  IBM16804, IBM1364, IBM1371, IBM1388, IBM1390, and IBM1399 contributed
  by Masahide Washizawa.

* It is now possible to install audit libraries for the dynamic linker using
  LD_AUDIT.  Implemented by Ulrich Drepper.

* The LinuxThreads add-on, providing pthreads on Linux 2.4 kernels, is no
  longer supported.  The new NPTL implementation requires Linux 2.6 kernels.
  For a libc and libpthread that works well on Linux 2.4 kernels, we
  recommend using the stable 2.3 branch.

* The new function open_wmemstream acts like open_memstream,
  but uses a wchar_t wide character buffer.

* The new function ppoll is an improved version of poll, similar to pselect.

* New interfaces: fdopendir, openat, fstatat, fchmodat, fchownat,
  futimesat, faccessat, mkdirat, mkfifoat, mknodat,
  renameat, unlinkat, linkat, symlinkat, readlinkat.

* New Linux kernel system calls: unshare,
  inotify_init, inotify_add_watch, inotify_rm_watch.

* The euidaccess function is now also known by the alias eaccess,
  for compatibility with some other systems.

* Timezone data updated to 2006b version.

Version 2.3.6

* The following bugs are resolved with this release:

  38, 253, 549, 622, 653, 721, 758, 851, 877, 915, 934, 955, 961,
  1016, 1037, 1076, 1079, 1080, 1081, 1082, 1083, 1084, 1085, 1086,
  1087, 1088, 1090, 1091, 1092, 1093, 1094, 1095, 1096, 1097, 1098,
  1099, 1100, 1101, 1102, 1103, 1104, 1105, 1106, 1107, 1108, 1109,
  1110, 1111, 1112, 1113, 1125, 1137, 1138, 1249, 1250, 1251, 1252,
  1253, 1254, 1350, 1358, 1394, 1438, 1498, 1534

  Visit <http://sources.redhat.com/bugzilla/> for the details of each bug.

* As of this release, GCC 4 can be used to compile the C Library.

* Timezone data updated to 2005m version.

Version 2.3.5

* The following bugs are resolved with this release:

  284, 592, 602, 626, 633, 640, 650, 661, 671, 681, 693, 700, 710, 719,
  722, 723, 725, 726, 727, 728, 729, 730, 731, 732, 733, 734, 735, 736,
  737, 738, 739, 740, 741, 742, 743, 744, 745, 765, 767, 768, 769, 776,
  777, 787, 821, 822, 823, 825

  Visit <http://sources.redhat.com/bugzilla/> for the details of each bug.

Version 2.3.4

* Support for RFC 3678.  Real implementations exist only for Linux so far.
  Implemented by Ulrich Drepper.

* nscd can now cache entries persistently.  Expiring entries are reloaded.
  For speedups the cache can be shared in memory with client processes.
  Implemented by Ulrich Drepper.

* nscd can now perform SELinux checks.
  Implemented by Matthew Rickard <mjricka@epoch.ncsc.mil>.

* getaddrinfo queries are now cached.  Canonical name lookup is performed
  efficiently.
  Implemented by Ulrich Drepper.

* The nothrow function attribute is used when headers are used by gcc when
  compiling C code.  This can avoid significant amounts of exception
  handling data.

* The malloc functions perform more error checking and are stricter when
  it comes to reacting on errors.  The default action is to terminate
  the process after showing an error message.  Implemented by Ulrich Drepper.

* Reverse lookups of IPv6 addresses does not use bit string or .ip6.int
  lookups anymore unless explicitly requested.  Implemented by Ulrich Drepper.

* Namespaces in ld.so are implemented.  DSOs can be loaded in separate
  namespaces using the new function dlmopen().  This feature is of course,
  like most other dynamic loading functionality, not available in statically
  linked applications.  Implemented by Ulrich Drepper.

* Low-overhead boundary checking variants of string and some stdio functions
  were added.  These are to be used in conjunction with a gcc patch by
  Jakub Jelinek which adds calls to these functions if possible.
  Implemented by Jakub Jelinek and Ulrich Drepper.

* Old code for several operating systems and machine architectures that
  have not been in working condition in a long time have been removed from
  the main source tree maintained by the GNU C Library's maintainers.
  These files are now reside in the separate `ports' source module
  that is usable as an add-on when building the library.

Version 2.3.3

* New functions `dladdr1' and `dlinfo' in <dlfcn.h> provide more ways to
  interrogate the dynamic linker, compatible with the Solaris interface.

* ELF thread-local storage support (TLS) now works on PowerPC and PowerPC64;
  implemented by Paul Mackerras, Steven Munroe, and Roland McGrath.

* getifaddrs now uses the netlink interface on Linux to get its information.
  Implemented by Thorsten Kukuk.

* getaddrinfo now implements AI_V4MAPPED, AI_ALL, and AI_ADDRCONF.
  Implemented by Ulrich Drepper.

* support for non-executable stacks on x86 has been added.  Changes mostly
  by Roland McGrath.

* regex is now much faster for multibyte locales.  Changes by Jakub Jelinek
  and Ulrich Drepper.

* getaddrinfo now performs destination address selection according to
  RFC 3484.

Version 2.3.2

* Thread-safe interfaces for many functions that access locale data
  were added in version 2.3, but these features were omitted from NEWS.
  Many functions have variants with an `_l' suffix that take a `locale_t'
  object as a parameter rather than consulting the current locale.
  The new functions `newlocale', `duplocale', and `freelocale' in <locale.h>
  create and maintain `locale_t' objects.  Additionally, the new function
  `uselocale' sets "the current locale" (as used by functions not so
  parameterized) set for an individual thread.  These features were added
  in version 2.3, implemented by Ulrich Drepper and Roland McGrath.

* The functions getresuid, getresgid, setresuid, and setresgid, which
  have long been available on Linux, are now declared in <unistd.h>
  and are now also available on the Hurd.

* ELF thread-local storage support (TLS) now works on x86-64.

* The new dynamic string token $LIB is expanded in shared library names.
  This normally expands to lib, but on some 64-bit platforms to lib64 instead.

* Aldy Hernandez contributed complete software floating point support for
  PowerPC machines with no FPU.

* fexecve is implemented on Linux.

* The `btowc' function should work at least twice as fast due to
  specialized callbacks in the iconv modules.  Implemented by Bruno Haible.

* With approriate thread add-ons cancelable functions are now implemented
  in libc.so as well.  No need to call the function in libpthread.  This
  change allowed to finally disable the incorrect and expensive handling
  of weak definition in ld.so.

* Yet more PLT entries in libc.so have been removed.  We finally arrived
  at the bare minimum.  Startup times improved appropriately.

* Support for the new Linux/x86 system call interface was added.  The
  AT_SYSINFO auxiliary vector entry is recognized and handled.

Version 2.3

* Masahide Washizawa contributed iconv modules for IBM1163 and IBM1164
  charsets.

* iconv (the program and the interface) now accepts empty names (excluding
  options like //TRANSLIT) to mean "use charset of current locale".

* localedef can now transliterate characters in strings which are not in
  the provided charmap.  The information from the input locale is used.

* Prelinking support was added for ELF targets.  This requires additional
  tools and recent versions of the GNU binutils.  Contributed by Jakub Jelinek.

* Read-only stdio streams now use mmap to speed up operation by eliminating
  copying and buffer underflows.  To use add 'm' to the mode string of
  the fopen/fdopen/freopen call.  Implemented by Ulrich Drepper.

* The malloc functions were completely rewritten by Wolfram Gloger based
  on Doug Lea's malloc-2.7.0.c.

* Isamu Hasegawa contributed a completely new and POSIX-conformant
  implementation of regex.

* Bruno Haible upgraded the iconv and locale implementation to support
  Unicode 3.2.

* Contents of the LC_* and LANG environment variables in the CEN style are
  not recognized anymore.   It never was used.  Change by Ulrich Drepper.

* The runtime (ld.so, libc, libpthread for Linux) now can handle the ELF
  thread-local storage (TLS) ABI on some platforms.
  Changes by Ulrich Drepper.  SH support by Kaz Kojima.

* Bruno Haible contributed iconv converters for ISO-2022-JP-3, SHIFT JIS-X0213,
  EUC-JISX0213, and TSCII.

* New header <ifaddrs.h> with functions `getifaddrs' and `freeifaddrs':
  BSD-compatible interface for getting all network interface addresses.
  Implementation for IPv4 by Roland McGrath.

* Loading of locale data is faster due to the introduction of a locale
  archive.  Implemented by Roland McGrath and Ulrich Drepper.

* Startup times are significantly reduced by not using exported functions
  inside the library itself.  Changes by Jakub Jelinek, Roland McGrath,
  and Ulrich Drepper.

* Steven Munroe contributed a port to PowerPC64/Linux.

Version 2.2.6

* The Hurd now uses the GNU libio implementation of stdio rather than the
  old GNU stdio implementation, and uses a new ABI (libc.so.0.3).

* The Hurd on x86 now has the `ioperm' function and <sys/io.h> header file
  with the same behavior as the Linux system call of the same name.

Version 2.2.5

* Stephen Moshier implemented log2, log10, powl and cbrtl for the
  128-bit long double format.

* Masahide Washizawa contributed iconv modules for IBM1132, IBM1133, IBM1160,
  IBM1161, and IBM1162 charsets.

* Andreas Jaeger contributed a port to x86-64/Linux.

* Peter Bruin contributed a port to PowerPC/Hurd.

* libc functions using I/O streams now can handle wide-oriented streams
  as well.

* optimizations in the dynamic linker.  Binaries created by recent binutils
  versions start up quicker due to reduced time spent on relocations.

* Support for use of gcc3 added by Jakub Jelinek and HJ Lu.

Version 2.2.4

* Stephen Moshier implemented cosh, expm1, log1p, acos, sinh, tanh,
  asinh, atanh, j0 for the 128-bit long double format.

* Bruno Haible updated all the code handling Unicode in some form to
  support Unicode 3.1.

* Speed of regex for single-byte locales is back to previous levels.
  Patch by Isamu Hasegawa.

* Alpha, SPARC, and IA-64 now also using floating stacks.

* Startup time of internationalized applications greatly improved through
  iconv cache.  Use iconvconfig to generate the cache file.
  Contributed by Ulrich Drepper.

* The IA-64 specific part of ld.so was rewritten to eliminate some pretty
  severe performance problems.  Patch by David Mosberger.

* The Hurd port got a lot more functionality like AIO, various stdio
  extensions, etc.  Mainly done by Roland McGrath.

* mtrace can now lookup symbols in shared libraries.

Version 2.2.3

* Intel's IA-64 math library is largely integrated.  It provides fast and
  accurate implementatations for most basic and standard math functions
  in float, double, and long double format.

* Stephen Moshier implemented j0, j1, jn, y0, y1, yn, lgamma, erf, erfc,
  and asin for the 96-bit long double format and asin, log, tan for the
  128-bit long double format.

* The beginning of a last-bit accurate math library by IBM Haifa were added.
  The basic double functions exist today.  Contributed by Abraham Ziv
  <ziv@il.ibm.com>, Moshe Olshansky <olshansk@il.ibm.com>, Ealan Henis
  <ealan@il.ibm.com>, and Anna Reitman <reitman@il.ibm.com>.

* An asynchronous name lookup library was added.  The interface is designed
  after POSIX AIO.  The proposal was circulated beforehand to get comments.
  No negative ones came in.  Implemented by Ulrich Drepper.

* Port to S390/64bit contributed by Martin Schwidefsky
  <schwidefsky@de.ibm.com>.

* David Mosberger <davidm@hpl.hp.com> implemented the setcontext family
  of functions for Linux/IA-64.

* The RPC code is now thread safe.  Threads can now use the same service
  of different services at the same time.  Patch by Eric Norum
  <eric.norum@usask.ca> with some help by Ulrich Drepper.

* Martin Schwidefsky <schwidefsky@de.ibm.com> implemented the setcontext
  family of functions for Linux/S390.

* Ulrich Drepper <drepper@redhat.com> implemented the setcontext family
  of functions for Linux/x86.

* Port to Linux/CRIS contributed by Axis Communications.

Version 2.2.2

* Lots of headers were cleaned up.  Using the tool in the conform/ subdir
  we can now check for namespace violations and missing declarations.  The
  result is that almost all headers are now Unix-compliant (as defined in
  the upcoming XPG6).  The negative side is that some programs might need
  corrections, too, if they depend on the incorrect form of the headers in
  previous versions which defined too many symbols and included too many
  other headers.

* regex now handles multibyte character sets correctly.
  Contributed by Isamu Hasegawa <isamu@yamato.ibm.com>.

* iconv (the program) does now conform to the upcoming XPG6 and handles
  charmaps.  Instead of the charset names the path of charmaps can be
  provided and the conversion happens based on this data.
  Contributed by Ulrich Drepper.

* The locale program now provides detailed information about the installed
  locales.  While

    locale -a

  only lists the names of the supported locales

    locale -a --verbose

  provides details such as country, language, and codeset name.
  Contributed by Ulrich Drepper.

Version 2.2.1

* The gencat program now parses the input file according to the charset
  selected by the LC_CTYPE category.  This is important for stateful
  character sets.  To make generating catalogs easier there is a way
  to overwrite the charset selected by the locale: before the first
  message or $ quote line the catalog can contain a line like

    $ codeset=ISO-8859-2

  to select the charset (ISO-8859-2 in this case).

  Implemented by Shinya Hanataka and Ulrich Drepper.

* New codeset conversion modules: IBM-922  (Estonia PC codeset),
  IBM-1124 (Ukraine PC codeset), IBM-1129 (Vietnamese PC codeset).
  Contributed by Masahide Washizawa <washi@jp.ibm.com>.

* Optimized string functions for Alpha ev6 and ev67 by Richard Henderson
  <rth@redhat.com> and Rick Gorton <rick.gorton@alpha-processor.com>.

* The LANGUAGE environment variable is now ignored unless the locale is
  changed from the default "C" locale.

* The usual bug fixes.

Version 2.2

* Greg McGary added runtime support for bounds checking using gcc's
  new -fbounded-pointers option.  ix86 target is complete.  PowerPC
  is in progress.

* Thorsten Kukuk added secure mode support to nscd.

* The Berkeley db libraries have been removed.

  Related, the nss_db module is now in a separate package since it
  obviously requires a database library being available.

* Wide character I/O streams implemented by Ulrich Drepper.

* Functions from the extended socket API added by Ulrich Drepper.

* Functions feenableexcept and fedisableexcept to control the
  behaviour of individual exceptions have been added by Andreas Jaeger.

* ldconfig program added by Andreas Jaeger and Jakub Jelinek.

* The resolver code has been updated from bind 8.2.3-T5B which supports
  threads.  The integration was done by Andreas Jaeger, Adam D. Bradley,
  and Mark Kettenis.

  This change could in some situations effect backward compatibility.  Since
  now `_res' is a thread-local instead of a global variable, modifying it
  in one thread does not have any effect in other threads.

  The resolver library was also extended to allow IPv6 as the transport
  protocol for the requests.  This work was done by Stig Venaas.

* Compatibility code for K&R C compilers has been removed from the
  header files.  A ISO C compiler is needed to use the library
  (conforming to either C89 or C99 standard).

* Complete rewrite of the localedef program to support multibyte character
  sets.  Implement handling of ISO 14651 and ISO 14652.  Rewrite strcoll,
  strxfrm, wcscoll, and wcsxfrm functions.  Make isw*() functions work.
  Implemented by Ulrich Drepper.

  Bruno Haible significantly improved the generation and use of the data
  structures for the wide character tables.

* Plural handling in gettext implemented by Ulrich Drepper.

* The utmp daemon has been removed.

* The port to MIPS-Linux has been finished by Andreas Jaeger.

* A port to Hitachi SH3 and SH4 has been contributed by Kazumoto Kojima
  and Yutaka Niibe.

* POSIX clocks and timers implemented by Kaz Kylheku and Ulrich Drepper.

* POSIX barriers implemented by Kaz Kylheku.

* POSIX spawn function family implemented by Ulrich Drepper.

* POSIX spinlocks are now available.

* Timed wait functions for mutex, rwlock, and semaphores are implemented.

* the configure option --enable-kernel=X.Y.Z allows to strip out
  compatibility for kernel versions before X.Y.Z.  This is currently only
  implemented for Linux.

* the sockaddr_in6 structure changed.  The IPv6 working group added a new
  field sin6_scope_id.  This means that all programs using IPv6 should be
  recompiled.  Don't expect binary compatibility with previous glibc
  versions.

* various conversion modules for IBM character sets contributed by
  Masahide Washizawa.

* IA-64 port by Jes Sorensen and HJ Lu.

Version 2.1.3

* bug fixes


Version 2.1.2

* bug fixes


Version 2.1.1

* New ISO C 9x function _Exit, imaxabs, and imaxdiv are added.

* New xdr functions are added; some rpc functions are now 64bit clean.

* Fixed a number of bugs and memory leaks (especially in NIS+ code).

* Fixed known incompatibilities with glibc 2.0.

* New functions lock64, strchrnul, rawmemchr, getutmp and getutmpx.

* Optimized a number of functions (especially the ELF dynamic loader).

* Update timezone data files.

* lots of charmaps corrections

* some new locale definitions and charmaps


Version 2.1

* Richard Henderson corrected size of struct timeval on Linux/Alpha to
  conform to POSIX member type requirements.  Symbol versions have been
  adjusted as needed within the library, and for direct use by applications,
  but there is potential for problems if third-party libraries use
  struct timeval as part of their interface.  This does not present
  a problem for X and other "essential" system libraries.

* An additional locale model to support C++ Standard Library locale
  model and probably more was implemented by Ulrich Drepper.

* Eric Youngdale and Ulrich Drepper implemented versioning of objects on
  symbol level.

* Miles Bader provided the `argp' function family to support hierachical
  command line argument parsing, layered on top of getopt.

* strtod accepts new hexadecimal floating-point format from ISO C 9X.

* printf has two new specifiers %a and %A to print hexadecimal flaoting-point
  numbers.

* scanf recognizes the %a and %A format for scanning floating point numbers.

* the new headers <stdint.h> and <inttypes.h> from ISO C 9X provides
  information and interfaces for the available integer types.

* about 130 new math functions were added to implement the ISO C9x math
  library.

* the new header <complex.h> contains definitions of the complex math
  functions from ISO C 9X.

* the new header <tgmath.h> defines generic macros to use complex or
  real valued functions.

* Thorsten Kukuk provided an implementation for NIS+, securelevel 0, 1 and 2.

* Andreas Jaeger provided a test suite for the math library.

* Mark Kettenis implemented the utmpx interface and an utmp daemon.

* Ulrich Drepper added character set conversion functions (iconv).

* Optimized string functions have been added.

* The localedata addon is now part of glibc.

* An implementation of profiling shared libraries was added by Ulrich Drepper.

* Thorsten Kukuk and Ulrich Drepper provided an implementation for a caching
  daemon for NSS (nscd).

  Missing a better place here are some numbers on improvements.  Under
  Linux 2.1.125 un-tar-ing the kernel sources takes

				  user	system	   wall

    using local files		12.19s	 6.88s	 22.91s

    using NIS			13.92s	 8.91s	 26.34s

    using NIS & nscd		10.37s	 7.34s	 25.30s

    using NIS+			27.57s	30.37s  640.46s

    using NIS+ & nscd           10.25s   7.83s   26.51s

    using NIS & old nscd [1]	13.83s	 8.32s	 29.60s

  Keep in mind that non-namelookup related operations dominate above times.
  It was just a common complain that using NIS+ unpacking the kernel is
  horribly slow.

  [1] The old nscd implementation is not available anymore since it was
  distributed with glibc up to version 2.0.98 and thus is now replaced.

* Tim Waugh provided an implementation of the POSIX.2 wordexp function family.

* Mark Kettenis provided a Hesiod NSS module.

* The ELF dynamic loader knows how to process dynamic string tokens ($ORIGIN
  and $PLATFORM) in RPATHs and similar strings (Ulrich Drepper).

* rcmd can now handle netgroups (Dick Streefland).

* A port to the ARM was contributed by Phil Blundell, Pat Beirne and Scott
  Bambrough.

* Support for the IPv6 protocol has been added to the socket API, as per the
  latest draft standards.

* Support for Linux 2.2 has been added.

* Interface changes relative to the latest 2.0.x release:
~~~~~~~~~~~~~~~~~~~~~~~~~~~~~~~~~~~~~~~~~~~~~~~~~~~~~~~~~~~~~~~~~~~~~~~~~~~~~~~
addseverity			NEW: Unix98
alphasort64			NEW: LFS
argp_err_exit_status		NEW: argp, GNU ext
argp_error			NEW: argp, GNU ext
argp_failure			NEW: argp, GNU ext
argp_help			NEW: argp, GNU ext
argp_parse			NEW: argp, GNU ext
argp_program_bug_address	NEW: argp, GNU ext
argp_program_version		NEW: argp, GNU ext
argp_program_version_hook	NEW: argp, GNU ext
argp_state_help			NEW: argp, GNU ext
argp_usage			NEW: argp, GNU ext
authdes_create			NEW: Secure RPC
authdes_getucred		NEW: Secure RPC
authdes_pk_create		NEW: Secure RPC
backtrace			NEW: GNU ext.
backtrace_symbols		NEW: GNU ext.
backtrace_symbols_fd		NEW: GNU ext.
cacos				NEW: ISO C 9x
cacosf				NEW: ISO C 9x
cacosh				NEW: ISO C 9x
cacoshf				NEW: ISO C 9x
cacoshl				NEW: ISO C 9x
cacosl				NEW: ISO C 9x
capget				NEW: kernel
capset				NEW: kernel
carg				NEW: ISO C 9x
cargf				NEW: ISO C 9x
cargl				NEW: ISO C 9x
casin				NEW: ISO C 9x
casinf				NEW: ISO C 9x
casinh				NEW: ISO C 9x
casinhf				NEW: ISO C 9x
casinhl				NEW: ISO C 9x
casinl				NEW: ISO C 9x
catan				NEW: ISO C 9x
catanf				NEW: ISO C 9x
catanh				NEW: ISO C 9x
catanhf				NEW: ISO C 9x
catanhl				NEW: ISO C 9x
catanl				NEW: ISO C 9x
cbc_crypt			NEW: Secure RPC
ccos				NEW: ISO C 9x
ccosf				NEW: ISO C 9x
ccosh				NEW: ISO C 9x
ccoshf				NEW: ISO C 9x
ccoshl				NEW: ISO C 9x
ccosl				NEW: ISO C 9x
cexp				NEW: ISO C 9x
cexpf				NEW: ISO C 9x
cexpl				NEW: ISO C 9x
cimag				NEW: ISO C 9x
cimagf				NEW: ISO C 9x
cimagl				NEW: ISO C 9x
clearerr_locked			REMOVED
clntunix_create			NEW: sunrpc ext
clog				NEW: ISO C 9x
clog10				NEW: ISO C 9x
clog10f				NEW: ISO C 9x
clog10l				NEW: ISO C 9x
clogf				NEW: ISO C 9x
clogl				NEW: ISO C 9x
conj				NEW: ISO C 9x
conjf				NEW: ISO C 9x
conjl				NEW: ISO C 9x
cpow				NEW: ISO C 9x
cpowf				NEW: ISO C 9x
cpowl				NEW: ISO C 9x
cproj				NEW: ISO C 9x
cprojf				NEW: ISO C 9x
cprojl				NEW: ISO C 9x
creal				NEW: ISO C 9x
crealf				NEW: ISO C 9x
creall				NEW: ISO C 9x
creat64				NEW: LFS
csin				NEW: ISO C 9x
csinf				NEW: ISO C 9x
csinh				NEW: ISO C 9x
csinhf				NEW: ISO C 9x
csinhl				NEW: ISO C 9x
csinl				NEW: ISO C 9x
csqrt				NEW: ISO C 9x
csqrtf				NEW: ISO C 9x
csqrtl				NEW: ISO C 9x
ctan				NEW: ISO C 9x
ctanf				NEW: ISO C 9x
ctanh				NEW: ISO C 9x
ctanhf				NEW: ISO C 9x
ctanhl				NEW: ISO C 9x
ctanl				NEW: ISO C 9x
des_setparity			NEW: Secure RPC
ecb_crypt			NEW: Secure RPC
endutxent			NEW: Unix98
exp10				NEW: ISO C 9x
exp10f				NEW: ISO C 9x
exp10l				NEW: ISO C 9x
exp2				NEW: ISO C 9x
exp2f				NEW: ISO C 9x
exp2l				NEW: ISO C 9x
fattach				NEW: STREAMS
fdetach				NEW: STREAMS
fdim				NEW: ISO C 9x
fdimf				NEW: ISO C 9x
fdiml				NEW: ISO C 9x
feclearexcept			NEW: ISO C 9x
fegetenv			NEW: ISO C 9x
fegetexceptflag			NEW: ISO C 9x
fegetround			NEW: ISO C 9x
feholdexcept			NEW: ISO C 9x
feof_locked			REMOVED
feraiseexcept			NEW: ISO C 9x
ferror_locked			REMOVED
fesetenv			NEW: ISO C 9x
fesetexceptflag			NEW: ISO C 9x
fesetround			NEW: ISO C 9x
fetestexcept			NEW: ISO C 9x
feupdateenv			NEW: ISO C 9x
fflush_locked			REMOVED
ffsl				NEW: GNU ext.
ffsll				NEW: GNU ext.
fgetpos64			NEW: LFS
fgets_unlocked			NEW: GNU ext.
fileno_locked			REMOVED
fma				NEW: ISO C 9x
fmaf				NEW: ISO C 9x
fmal				NEW: ISO C 9x
fmax				NEW: ISO C 9x
fmaxf				NEW: ISO C 9x
fmaxl				NEW: ISO C 9x
fmin				NEW: ISO C 9x
fminf				NEW: ISO C 9x
fminl				NEW: ISO C 9x
fmtmsg				NEW: Unix98
fopen64				NEW: LFS
fputc_locked			REMOVED
fputs_unlocked			NEW: GNU ext.
fread_unlocked			NEW: GNU ext.
freopen64			NEW: LFS
fseeko				NEW: Unix98
fsetpos64			NEW: LFS
fstatfs64			NEW: LFS
fstatvfs			NEW: Unix98
fstatvfs64			NEW: LFS
ftello				NEW: Unix98
ftello64			NEW: LFS
ftruncate64			NEW: LFS
ftw64				NEW: LFS
fwrite_unlocked			NEW: GNU ext.
gai_strerror			NEW: IPv6
gamma_r				REMOVED
gammaf_r			REMOVED
gammal_r			REMOVED
getchar_locked			REMOVED
getdate				NEW: Unix98
getdate_err			NEW: Unix98
getdate_r			NEW: GNU ext.
getmsg				NEW: STREAMS
getnameinfo			NEW: IPv6
getnetname			NEW: Secure RPC
getpmsg				NEW: STREAMS
getpt				NEW: Unix98 PTY
getrlimit64			NEW: LFS
getutxent			NEW: Unix98
getutxid			NEW: Unix98
getutxline			NEW: Unix98
glob64				NEW: GNU ext.
globfree64			NEW: GNU ext.
gnu_get_libc_release		NEW: GNU ext.
gnu_get_libc_version		NEW: GNU ext.
grantpt				NEW: Unix98 PTY
host2netname			NEW: Secure RPC
iconv				NEW: iconv
iconv_close			NEW: iconv
iconv_open			NEW: iconv
if_freenameindex		NEW: IPv6
if_indextoname			NEW: IPv6
if_nameindex			NEW: IPv6
if_nametoindex			NEW: IPv6
in6addr_any			NEW: IPv6
in6addr_loopback		NEW: IPv6
inet6_isipv4mapped		NEW: IPv6
isastream			NEW: STREAMS
iswblank			NEW: GNU ext.
key_decryptsession		NEW: Secure RPC
key_decryptsession_pk		NEW: Secure RPC
key_encryptsession		NEW: Secure RPC
key_encryptsession_pk		NEW: Secure RPC
key_gendes			NEW: Secure RPC
key_get_conv			NEW: Secure RPC
key_secretkey_is_set		NEW: Secure RPC
key_setnet			NEW: Secure RPC
key_setsecret			NEW: Secure RPC
llrint				NEW: ISO C 9x
llrintf				NEW: ISO C 9x
llrintl				NEW: ISO C 9x
llround				NEW: ISO C 9x
llroundf			NEW: ISO C 9x
llroundl			NEW: ISO C 9x
log2				NEW: ISO C 9x
log2f				NEW: ISO C 9x
log2l				NEW: ISO C 9x
lrint				NEW: ISO C 9x
lrintf				NEW: ISO C 9x
lrintl				NEW: ISO C 9x
lround				NEW: ISO C 9x
lroundf				NEW: ISO C 9x
lroundl				NEW: ISO C 9x
lseek64				NEW: LFS
makecontext			NEW: Unix98
mempcpy				NEW: GNU ext.
mmap64				NEW: LFS
moncontrol			REMOVED
modify_ldt			NEW: kernel
nan				NEW: ISO C 9x
nanf				NEW: ISO C 9x
nanl				NEW: ISO C 9x
nearbyint			NEW: ISO C 9x
nearbyintf			NEW: ISO C 9x
nearbyintl			NEW: ISO C 9x
netname2host			NEW: Secure RPC
netname2user			NEW: Secure RPC
nexttoward			NEW: ISO C 9x
nexttowardf			NEW: ISO C 9x
nexttowardl			NEW: ISO C 9x
nftw				NEW: Unix98
nftw64				NEW: LFS
open64				NEW: LFS
passwd2des			NEW: Secure RPC
pow10				NEW: GNU ext.
pow10f				NEW: GNU ext.
pow10l				NEW: GNU ext.
pread				NEW: Unix98
pread64				NEW: LFS
printf_size			NEW: GNU ext.
printf_size_info		NEW: GNU ext.
profil_counter			REMOVED
pthread_mutexattr_getkind_np	REPLACED
pthread_mutexattr_setkind_np	REPLACED
ptsname				NEW: Unix98 PTY
ptsname_r			NEW: Unix98 PTY
putc_locked			REMOVED
putchar_locked			REMOVED
putgrent			NEW: GNU ext.
putmsg				NEW: STREAMS
putpmsg				NEW: STREAMS
pututxline			NEW: Unix98
pwrite				NEW: Unix98
pwrite64			NEW: LFS
readdir64			NEW: LFS
readdir64_r			NEW: LFS
remquo				NEW: ISO C 9x
remquof				NEW: ISO C 9x
remquol				NEW: ISO C 9x
round				NEW: ISO C 9x
roundf				NEW: ISO C 9x
roundl				NEW: ISO C 9x
rtime				NEW: GNU ext.
scalbln				NEW: ISO C 9x
scalblnf			NEW: ISO C 9x
scalblnl			NEW: ISO C 9x
scandir64			NEW: LFS
sendfile			NEW: kernel
setcontext			NEW: Unix98
setrlimit64			NEW: LFS
setutxent			NEW: Unix98
sighold				NEW: Unix98
sigignore			NEW: Unix98
sigqueue			NEW: POSIX.1b
sigrelse			NEW: Unix98
sigset				NEW: POSIX.1b
sigtimedwait			NEW: POSIX.1b
sigwaitinfo			NEW: POSIX.1b
sincos				NEW: GNU ext.
sincosf				NEW: GNU ext.
sincosl				NEW: GNU ext.
statfs64			NEW: LFS
statvfs				NEW: Unix98
statvfs64			NEW: LFS
strcasestr			NEW: GNU ext.
strtoimax			NEW: ISO C 9x
strtoumax			NEW: ISO C 9x
strverscmp			NEW: GNU ext.
svcauthdes_stats		NEW: Secure RPC
svcunix_create			NEW: sunrpc etx
svcunixfd_create		NEW: sunrpc ext
swapcontext			NEW: Unix98
tcgetsid			NEW: Unix98 PTY
tdestroy			NEW: GNU ext.
tgamma				NEW: ISO C 9x
tgammaf				NEW: ISO C 9x
tgammal				NEW: ISO C 9x
tmpfile64			NEW: LFS
trunc				NEW: ISO C 9x
truncate64			NEW: LFS
truncf				NEW: ISO C 9x
truncl				NEW: ISO C 9x
umount2				NEW: kernel
unlockpt			NEW: Unix98 PTY
updwtmpx			NEW: Unix98
user2netname			NEW: Secure RPC
utmpxname			NEW: Unix98
versionsort			NEW: GNU ext.
versionsort64			NEW: GNU ext.
waitid				NEW: Unix98
wcscasecmp			NEW: GNU ext.
wcsncasecmp			NEW: GNU ext.
wcsnlen				NEW: GNU ext.
wcstoimax			NEW: ISO C 9x
wcstoll				NEW: ISO C 9x
wcstoull			NEW: ISO C 9x
wcstoumax			NEW: ISO C 9x
wcswcs				NEW: Unix98
wordexp				NEW: POSIX.2
wordfree			NEW: POSIX.2
write_profiling			REMOVED
xdecrypt			NEW: Secure RPC
xdr_authdes_cred		NEW: Secure RPC
xdr_authdes_verf		NEW: Secure RPC
xdr_cryptkeyarg			NEW: Secure RPC
xdr_cryptkeyarg2		NEW: Secure RPC
xdr_cryptkeyres			NEW: Secure RPC
xdr_getcredres			NEW: Secure RPC
xdr_key_netstarg		NEW: Secure RPC
xdr_key_netstres		NEW: Secure RPC
xdr_keybuf			NEW: Secure RPC
xdr_keystatus			NEW: Secure RPC
xdr_netnamestr			NEW: Secure RPC
xdr_sizeof			NEW: Secure RPC
xdr_unixcred			NEW: sunrpc ext
xencrypt			NEW: Secure RPC
~~~~~~~~~~~~~~~~~~~~~~~~~~~~~~~~~~~~~~~~~~~~~~~~~~~~~~~~~~~~~~~~~~~~~~~~~~~~~~~

Version 2.0.6

* more bug fixes


Version 2.0.5

* more bug fixes

* inet_ntoa is thread-safe

* updwtmp is moved from libutil to libc

* rewrite of cbrt function

* update of timezone data

Version 2.0.4

* more bug fixes

Version 2.0.3

* more bug fixes

Version 2.0.2

* more bug fixes

* add atoll function

* fix complex problems in Berkeley DB code

* fix math functions

Version 2.0.1

* fixed lots of header problems (especially Linux/GNU specific)

* dynamic loader preserves all registers

* Roland McGrath provided support for handling of auxiliary objects in
  the ELF dynamic loader.

* support for parallel builds is improved

Version 2.0

* GNU extensions are no longer declared by default.  To enable them you
  must define the macro `_GNU_SOURCE' in your program or compile with
  `-D_GNU_SOURCE'.

* The library has changed from using GNU ld symbol aliases to using weak
  symbols where available.  The ELF object file format supports weak
  symbols; GNU ld also supports weak symbols in the a.out format.  (There
  is also now support for other GNU ld extensions in ELF.  Use the
  `--with-elf' option to configure to indicate you have ELF, and
  `--with-gnu-ld' if using GNU ld.)  This change resulted in the deletion
  of many files which contained only symbol aliases, reducing the size of
  the source and the compiled library; many other files were renamed to
  less cryptic names previously occupied by the symbol alias files.
  There is a new header file <elf.h> for programs which operate on
  files in the ELF format.

* Converted to Autoconf version 2, so `configure' has more options.
  Run `configure --help' to see the details.

* The library can now be configured to build profiling, highly-optimized
  (but undebuggable), and/or shared libraries (ELF with GNU ld only).  The
  `--enable-profile', `--enable-omitfp', and `--enable-shared' options to
  `configure' enable building these extra libraries.  The shared library is
  built by default when using both ELF and GNU ld.  When shared libraries
  are enabled, the new library `-ldl' is available for arbitrary run-time
  loading of shared objects; its interface is defined in <dlfcn.h>.  The
  new header file <link.h> gives access to the internals of the run-time
  dynamic linker, `ld.so'.  The shell script `ldd' is similar to the
  application of same name on other systems and it provides information
  about dynamically linked binaries.

* The C library now provides the run-time support code for profiling
  executables compiled with `-pg'.  Programs can control the profiling code
  through the interface in <sys/gmon.h>.  The `gmon.out' files written by
  the GNU C library can be read only by GNU `gprof' (from GNU binutils);
  the support for this file format was contributed by David Mosberger-Tang.

* The math code has been replaced with a math library based on fdlibm from
  Sun, and modified by JT Conklin and Ulrich Drepper with i387 support, by
  Ian Taylor with `float' functions and by Ulrich Drepper with `long double'
  functions.  The math functions now reside in a separate library,  so
  programs using them will need to use `-lm' their linking commands.

* John C. Bowman contributed optimized ix87 assembler inline functions.

* Ulrich Drepper has contributed support for an `/etc/nsswitch.conf'
  mechanism similar to that found in Solaris 2.  This is now used for the
  group, passwd, hosts, networks, services, protocols, rpc, ethers,
  shadow, netgroup, publickey, and alias databases.  The `nsswitch.conf'
  file controls what services are used for each individual database.  This
  works by loading shared libraries with names specified in `nsswitch.conf',
  so service modules can be changed or added at any time without even
  relinking any program.  Currently there are the file, db, and NIS based
  NSS services available.

* The new functions `strtoq' and `strtouq' parse integer values from
  strings, like `strtol' and `strtoul', but they return `long long int' and
  `unsigned long long int' values, respectively (64-bit quantities).

* The new functions `strtof' and `strtold' parse floating-point values from
  strings, like `strtod', but they return `float' and `long double' values,
  respectively (on some machines `double' and `long double' are the same).

* Ulrich Drepper has contributed new implementations of the floating-point
  printing and reading code used in the `printf' family of functions and
  `strtod', `strtof', and `strtold'.  These new functions are perfectly
  accurate, and much faster than the old ones.

* The implementation of the POSIX locale model was completely rewritten by
  Ulrich Drepper.  This includes the new programs `localedef' and `locale'
  to compile the POSIX locale definition.

* The former dummy implementations of the strcoll and strxfrm function are
  now replaced by fully functional code contributed by Ulrich Drepper.  The
  collation information comes from the POSIX locale definitions.

* The new header <langinfo.h> defines an interface for accessing
  various locale-dependent data (using the locale chosen with `setlocale').

* Ulrich Drepper has contributed a new suite of functions for operation on
  wide-character and multibyte-character strings, in <wchar.h>;
  and classification and case conversion of wide characters, in <wctype.h>.
  These new functions are conforming to the ISO C, Amendement 1 specification.

* There is now a second implementation of the standard I/O library available.
  It comes from GNU libg++ as was written by Per Bothner, heavily modified
  by Hongjiu Lu and made thread safe by Ulrich Drepper.

* You can now use positional parameter specifications in format strings
  for the `printf' and `scanf' families of functions.  For example,
  `printf ("Number %2$d, Mr %1$s\n", "Jones", 6);'' prints
  ``Number 6, Mr Jones''.  This is mainly useful when providing different
  format strings for different languages, whose grammars may dictate
  different orderings of the values being printed.  To support this
  feature, the interface for `register_printf_handler' has changed; see
  the header file <printf.h> for details.

* The `printf' and `scanf' families of functions now understand a new
  formatting flag for numeric conversions: the ' flag (e.g. %'d or %'f) says
  to group numbers as indicated by the locale; for `scanf' and friends, this
  says to accept as valid only a number with all the proper grouping
  separators in the right places.  In the default "C" locale, numbers are
  not grouped; but locales for specific countries will define the usual
  conventions (i.e. separate thousands with `,' in the US locale).

* The pgrp functions have been regularized, slightly incompatibly but much
  less confusingly.  The core functions are now `getpgid' and `setpgid',
  which take arguments for the PID to operate on; the POSIX.1 `getpgrp' (no
  argument) and BSD `setpgrp' (identical to `setpgid') functions are
  provided for compatibility.  There is no longer an incompatible `getpgrp'
  with an argument declared under _BSD_SOURCE; no BSD code uses it.

* The new header file <fts.h> and suite of functions simplify programs that
  operate on directory trees.  This code comes from 4.4 BSD.

* The resolver code has been updated from the BIND 4.9.5-P1 release.
  Parts of the code were heavily modified by Ulrich Drepper to fit in the
  NSS scheme used in glibc.

* There is a new malloc debugging hook `__memalign_hook'.

* There are new typedefs `ushort' for `unsigned short int' and `uint' for
  `unsigned int' in <sys/types.h>.  These are for compatibility only and
  their use is discouraged.

* The `-lmcheck' library to enable standard malloc debugging hooks is now
  done differently, so that it works even without GNU ld.

* New function `euidaccess' checks allowed access to a file like `access',
  but using the effective IDs instead of the real IDs.

* The time zone data files have been updated for the latest and greatest
  local time conventions of the countries of the world.

* The new function `dirfd' extracts the file descriptor used by a DIR stream;
  see <dirent.h>.

* The new functions `ecvt', `fcvt', and `gcvt' provide an obsolete interface
  for formatting floating-point numbers.  They are provided only for
  compatibility; new programs should use `sprintf' instead.  There are
  also equivalent function for the `long double' floating-point type and
  all functions also exist in a reentrant form.

* The new auxiliary library `-lutil' from 4.4 BSD contains various
  functions for maintaining the login-record files (primarily of use to
  system programs such as `login'), and convenient functions for
  allocating and initializing a pseudo-terminal (pty) device.

* Ulrich Drepper has contributed new support for System V style
  shared memory and IPC on systems that support it.

* Ulrich Drepper has contributed several miscellaneous new functions found
  in System V: The `hsearch' family of functions provide an effective
  implementation of hash tables; `a64l' and `l64a' provide a very simple
  binary to ASCII mapping; `drand48' and friends provide a 48-bit random
  number generator.

* Ulrich Drepper has contributed new reentrant counterparts for the
  `random' and `hsearch' families of functions; `random_r', `hsearch_r', etc.

* Ulrich Drepper has contributed new, highly-optimized versions of several
  string functions for the i486/Pentium family of processors.

* Ulrich Drepper has updated the Linux-specific code, based largely
  on work done in Hongjiu Lu's version of GNU libc for Linux.
  The GNU library now supports Linux versions 2.0.10 and later,
  using the ELF object file format (i[3456]86-*-linux).

* Andreas Schwab has ported the C library to Linux/m68k (m68k-*-linux).

* David Mosberger-Tang and Richard Henderson have ported the C library
  to Linux/Alpha (alpha-*-linux).  Richard Henderson contributed the
  dynamic linking support for ELF/Alpha.

* Richard Henderson contributed several Alpha optimized assembler function
  for arithmetic and string handling.

* Ulrich Drepper has contributed a new set of message catalog functions to
  support multiple languages using the <libintl.h> interface, for use with
  his new package GNU gettext.  Translation volunteers have contributed
  catalogs of the library's messages in Spanish, German, and Korean.

* For compatibility with XPG4, Ulrich Drepper has contributed the `gencat'
  program and the `catgets' function for reading the catalog files it
  creates.  (The <libintl.h> interface is preferred; we include the
  <nl_types.h> interface using `catgets' only for source compatibility with
  programs already written to use it.)

* New header file <values.h> gives SVID-compatible names for <limits.h>
  constants.

* Various new macros, declarations, and small header files for compatibility
  with 4.4 BSD.

* New function `group_member' is a convenient way to check if a process has
  a given effective group ID.

* When using GCC 2.7 and later, the socket functions are now declared in a
  special way so that passing an argument of type `struct sockaddr_in *',
  `struct sockaddr_ns *', or `struct sockaddr_un *' instead of the generic
  `struct sockaddr *' type, does not generate a type-clash warning.

* New function `error' declared in header file <error.h> is a convenient
  function for printing error messages and optionally exiting; this is the
  canonical function used in GNU programs.  The new functions `err', `warn',
  and friends in header file <err.h> are the canonical 4.4 BSD interface for
  doing the same thing.

* The <glob.h> interface has several new flags from 4.4 BSD that extend the
  POSIX.2 `glob' function to do ~ and {...} expansion.

* New function `unsetenv' complements `setenv' for compatibility with 4.4 BSD.
  `clearenv' which is used in POSIX.9 is also available.

* New function `getsid' returns session ID number on systems that support it.

* We have incorporated the 4.4 BSD `db' library (version 1.85).  New header
  files <db.h> and <mpool.h> provide a rich set of functions for several
  types of simple databases stored in memory and in files, and <ndbm.h> is
  an old `ndbm'-compatible interface using the `db' functions.  Link with
  `-ldb' to get these functions.

* New macro `strdupa' copies a string like `strdup', but uses local stack
  space from `alloca' instead of dynamic heap space from `malloc'.

* New function `strnlen' is like `strlen' but searches only a given maximum
  number of characters for the null terminator.  `stpncpy', `strndup' and
  `strndupa' are similar variants for the `stpcpy', `strdup' and `strdupa'
  function.

* New function `statfs' in header <sys/statfs.h>.

* The new <argz.h> and <envz.h> interfaces contributed by Miles Bader
  provide convenient functions for operating on blocks of null-terminated
  strings.

* A new suite of functions in <utmp.h> handle all the details of reading
  and writing the utmp file.

* An implementation of the NIS/YP(tm) based NSS service was contributed by
  Thorsten Kukuk.

* Paul Eggert and Ulrich Drepper modified the `strftime' function to be
  completely POSIX compliant and also implemented the extended functionality
  to handle alternate digit representation and alternate era date formats.

* Ulrich Drepper provided an implementation of the `strptime' function
  defined in XPG4.2 which transforms a string into a `struct tm' value.

* Paul Eggert provided the tzselect shell script as part of the timezone
  code.  The shell script makes it easy to select the correct timezone
  specification.

* The implementation of the malloc family of functions is completely replaced
  by a new implementation by Doug Lea with many improvements by Wolfram Gloger.
  The implementation uses the mmap function (if available) and it is
  optimized for the use in multi threaded programs.

* Ulrich Drepper contributed a MD5 "encryption" for the crypt family of
  functions.  This new functionality is usable by specifying a special
  salt string and it is compatible with implementation on *BSD systems.

* Lots of functions from the XPG4.2 standard were added by Ulrich Drepper:
  `getsubopt' to handle second level command line options, `bsd_signal'
  to access BSD style `signal' functionality, the obsolete `regexp' style
  expression matcher.

* the `lchown' function is available on system which support this
  functionality.

* The implementation of the shadow password handling function was contributed
  by Ulrich Drepper.

* David Mosberger-Tang changed the SunRPC implementation to be 64bit safe.

* POSIX.1g support was added.  The <sys/select.h> header is available,
  `isfdtype' and `pselect' are implemented.  Craig Metz contributed an
  implementation of `getaddrinfo'.

Version 1.09

* For cross-compilation you should now set `BUILD_CC' instead of `HOST_CC'.

* New header file <fstab.h> and new functions `getfsspec', `getfsent' and
  friends, for parsing /etc/fstab.  This code comes from 4.4 BSD.

* The new function `daemon' from 4.4 BSD is useful for server programs that
  want to put themselves in the background.

* Joel Sherrill has contributed support for several standalone boards that
  run without an operating system.

* `printf', `scanf' and friends now accept a `q' type modifier for long
  long int as well as `ll'.  Formats using these might be `%qu' or `%lld'.

* All of the code taken from BSD (notably most of the math and networking
  routines) has been updated from the BSD 4.4-Lite release.

* The resolver code has been updated from the BIND-4.9.3-BETA9 release.

* The new functions `getdomainname' and `setdomainname' fetch or change the
  YP/NIS domain name.  These are system calls which exist on systems which
  have YP (aka NIS).

* The time zone data files have been updated for the latest international
  conventions.

* The SunRPC programs `portmap' and `rpcinfo' are now installed in
  $(sbindir) (usually /usr/local/sbin) instead of $(bindir).

Version 1.08

* The C library now includes support for Sun RPC, from Sun's free
  RPCSRC-4.0 distribution.  The `portmap', `rpcinfo', and `rpcgen' programs
  are included.  (There is still no support for YP.)

* Tom Quinn has contributed a port of the C library to SGI machines running
  Irix 4 (mips-sgi-irix4).

* The new `lockf' function is a simplified interface to the locking
  facilities of `fcntl', included for compatibility.

* New time functions `timegm', `timelocal', and `dysize' for compatibility.

* New header file <sys/timeb.h> and new function `ftime' for compatibility.

* New header files <poll.h> and <sys/poll.h> and new function `poll' for
  compatibility.

* The error message printed by `assert' for a failed assertion now includes
  the name of the program (if using GNU ld) and the name of the calling
  function (with versions of GCC that support this).

* The `psignal' function is now declared in <signal.h>, not <stdio.h>.

* The library now includes the <sys/mman.h> header file and memory
  management functions `mmap', `munmap', `mprotect', `msync', and
  `madvise', on systems that support those facilities.

* The interface for `mcheck' has changed slightly: the function called to
  abort the program when an allocation inconsistency is detected now takes
  an argument that indicates the type of failure.  The new function
  `mprobe' lets you request a consistency check for a particular block at
  any time (checks are normally done only when you call `free' or `realloc'
  on a block).

* It is now possible to easily cross-compile the C library, building on one
  system a library to run on another machine and/or operating system.  All
  you need to do is set the variable `HOST_CC' in `configparms' to the
  native compiler for programs to run on the machine you are building on (a
  few generator programs are used on Unix systems); set `CC' to the
  cross-compiler.

* The new function `fexecve' (only implemented on the GNU system) executes
  a program file given a file descriptor already open on the file.

Version 1.07

* Brendan Kehoe has contributed most of a port to the DEC Alpha
  running OSF/1 (alpha-dec-osf1).  He says it is 75% complete.

* You can set the variable `libprefix' in `configparms' to specify a prefix
  to be prepended to installed library files; this makes it easy to install
  the GNU C library to be linked as `-lgnuc' or whatever.

* The new `stpncpy' is a cross between `stpcpy' and `strncpy': It
  copies a limited number of characters from a string, and returns the
  address of the last character written.

* You no longer need to check for whether the installed `stddef.h' is
  compatible with the GNU C library.  configure now checks for you.

* You can now define a per-stream `fileno' function to convert the
  stream's cookie into an integral file descriptor.

* ``malloc (0)'' no longer returns a null pointer.  Instead, it
  allocates zero bytes of storage, and returns a unique pointer which
  you can pass to `realloc' or `free'.  The behavior is undefined if
  you dereference this pointer.

* The C library now runs on Sony NEWS m68k machines running either
  NewsOS 3 or NewsOS 4.

* The new `syscall' function is a system-dependent primitive function
  for invoking system calls.  It has the canonical behavior on Unix
  systems, including unreliable return values for some calls (such as
  `pipe', `fork' and `getppid').

* The error code `EWOULDBLOCK' is now obsolete; it is always defined
  to `EAGAIN', which is the preferred name.  On systems whose kernels
  use two distinct codes, the C library now translates EWOULDBLOCK to
  EAGAIN in every system call function.

Version 1.06

* The GNU C Library Reference Manual is now distributed with the library.
  `make dvi' will produce a DVI file of the printed manual.
  `make info' will produce Info files that you can read on line using C-h i
  in Emacs or the `info' program.
  Please send comments on the manual to bug-glibc-manual@gnu.org.

* The library now supports SVR4 on i386s (i386-unknown-sysv4).

* Brendan Kehoe has contributed a port to Sun SPARCs running Solaris 2.

* Jason Merrill has contributed a port to the Sequent Symmetry running
  Dynix version 3 (i386-sequent-dynix).

* The library has been ported to i386s running SCO 3.2.4 (also known as SCO
  ODT 2.0; i386-unknown-sco3.2.4) or SCO 3.2 (i386-unknown-sco3.2).

* New function `memory_warnings' lets you arrange to get warnings when
  malloc is running out of memory to allocate, like Emacs gives you.

* The C library now contains the relocating allocator used in Emacs 19 for
  its editing buffers.  This allocator (ralloc) minimizes allocation
  overhead and fragmentation by moving allocated regions around whenever it
  needs to.  You always refer to a ralloc'd region with a "handle" (a
  pointer to a pointer--an object of type `void **').

* There is a new `printf' format: `%m' gives you the string corresponding
  to the error code in `errno'.

* In `scanf' formats, you can now use `%as' or `%a[' to do the normal `%s'
  or `%[' conversion, but instead of filling in a fixed-sized buffer you
  pass, the `a' modifier says to fill in a `char **' you pass with a
  malloc'd string.

* The `fnmatch' function supports the new flag bits `FNM_LEADING_DIR' and
  `FNM_CASEFOLD'.  `FNM_LEADING_DIR' lets a pattern like `foo*' match a
  name like `foo/bar'.  `FNM_CASEFOLD' says to ignore case in matching.

* `mkstemp' is a traditional Unix function to atomically create and open a
  uniquely-named temporary file.

Version 1.05

* The standard location for the file that says what the local timezone is
  has changed again.  It is now `/usr/local/etc/localtime' (or more
  precisely, `${prefix}/etc/localtime') rather than `/etc/localtime'.

* The distribution no longer contains any files with names longer than 14
  characters.

* `struct ttyent' has two new flag bits: TTY_TRUSTED and TTY_CONSOLE.
  These are set by the new `trusted' and `console' keywords in `/etc/ttys'.

* New functions `ttyslot' and `syslog' from 4.4 BSD.

Version 1.04

* The configuration process has changed quite a bit.  The `configure'
  script is now used just like the configuration scripts for other GNU
  packages.  The `sysdeps' directory hierarchy is much rearranged.
  The file `INSTALL' explains the new scheme in detail.

* The header files no longer need to be processed into ANSI C and
  traditional C versions.  There is just one set of files to install, and
  it will work with ANSI or old C compilers (including `gcc -traditional').

* Brendan Kehoe and Ian Lance Taylor have ported the library to the
  MIPS DECStation running Ultrix 4.

* The Sun 4 startup code (crt0) can now properly load SunOS 4 shared libraries.
  Tom Quinn contributed the initial code.  The GNU C library can NOT yet be
  made itself into a shared library.

* Yet further improved support for the i386, running 4.3 BSD-like systems
  (such as Mach 3 with the Unix single-server), or System V.

* New function `strncasecmp' to do case-insensitive string comparison
  with limited length.

* New function `strsep' is a reentrant alternative to `strtok'.

* New functions `scandir' and `alphasort' for searching directories.

* New function `setenv' is a better interface to `putenv'.

* Ian Lance Taylor has contributed an implementation of the SVID `ftw'
  function for traversing a directory tree.

* The GNU obstack package is now also part of the C library.
  The new function `open_obstack_stream' creates a stdio stream that
  writes onto an obstack; `obstack_printf' and `obstack_vprintf' do
  formatted output directly to an obstack.

* Miscellaneous new functions: reboot, nice, sigaltstack (4.4 BSD only),
  cfmakeraw, getusershell, getpass, swab, getttyent, seteuid, setegid.

* `FNM_FILE_NAME' is another name for `FNM_PATHNAME', used with `fnmatch'.

* The new functions `strfry' and `memfrob' do mysterious and wonderful
  things to your strings.

* There are some new test programs: test-fseek, testmb, and testrand.

* Some work has been done to begin porting the library to 4.4 BSD and Linux.
  These ports are not finished, but are a good starting place for really
  supporting those systems.

* `/etc/localtime' is now the standard location for the file that says what
  the local timezone is, rather than `/usr/local/lib/zoneinfo/localtime'.
  This follows the general principle that `/etc' is the place for all local
  configuration files.

* The C library header files now use `extern "C"' when used by the C++
  compiler, so the C library should now work with C++ code.

* The header file <bstring.h> is gone.  <string.h> now declares bcopy,
  bcmp, bzero, and ffs.  (Update: nowadays these functions are declared
  in <strings.h>.)

* Mike Haertel (of GNU e?grep and malloc fame) has written a new sorting
  function which uses the `merge sort' algorithm, and is said to be
  significantly faster than the old GNU `qsort' function.  Merge sort is
  now the standard `qsort' function.  The new algorithm can require a lot
  of temporary storage; so, the old sorting function is called when the
  required storage is not available.

* The C library now includes Michael Glad's Ultra Fast Crypt, which
  provides the Unix `crypt' function, plus some other entry points.

* The code and header files taken from 4.4 BSD have been updated with the
  latest files released from Berkeley.

----------------------------------------------------------------------
Copyright information:

Copyright (C) 1992-2014 Free Software Foundation, Inc.

   Permission is granted to anyone to make or distribute verbatim copies
   of this document as received, in any medium, provided that the
   copyright notice and this permission notice are preserved,
   thus giving the recipient permission to redistribute in turn.

   Permission is granted to distribute modified versions
   of this document, or of portions of it,
   under the above conditions, provided also that they
   carry prominent notices stating who last changed them.

Local variables:
version-control: never
fill-column: 76
End:<|MERGE_RESOLUTION|>--- conflicted
+++ resolved
@@ -10,8 +10,8 @@
 
 * The following bugs are resolved with this release:
 
-<<<<<<< HEAD
-  16617, 16618, 17266, 17370, 17371, 17625, 17630, 18104.
+  16009, 16617, 16618, 17266, 17370, 17371, 17460, 17485, 17555, 17625,
+  17630, 17801.
 
 * Added support for TSX lock elision of pthread mutexes on powerpc32, powerpc64
   and powerpc64le.  This may improve lock scaling of existing programs on
@@ -23,15 +23,11 @@
 * Optimized strcpy, stpcpy, strncpy, stpncpy, strcmp, and strncmp
   implementations for powerpc64/powerpc64le.
   Implemented by Adhemerval Zanella (IBM).
-=======
-  16009, 16617, 16618, 17266, 17370, 17371, 17460, 17485, 17555, 17625,
-  17630, 17801.
 
 * CVE-2015-1472 Under certain conditions wscanf can allocate too little
   memory for the to-be-scanned arguments and overflow the allocated
   buffer.  The implementation now correctly computes the required buffer
   size when using malloc.
->>>>>>> 4d544244
 
 * CVE-2104-7817 The wordexp function could ignore the WRDE_NOCMD flag
   under certain input conditions resulting in the execution of a shell for
