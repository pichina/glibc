--- conflicted
+++ resolved
@@ -10,12 +10,14 @@
 
 * The following bugs are resolved with this release:
 
-<<<<<<< HEAD
   14143, 14155, 14547, 14699, 15073, 15128, 15532, 15427, 15522, 15680,
   15723, 15734, 15735, 15797, 15892, 15895, 15909, 15915, 15917, 15946,
-  15996, 16072, 16150, 16169, 16387, 16414, 16430, 16431, 16510, 16617,
-  16618, 16885, 16916, 16943, 16958, 17048, 17137, 17187, 17325, 17625,
-  17630, 18007, 18104, 18287.
+  15996, 16009, 16072, 16150, 16169, 16387, 16414, 16430, 16431, 16510,
+  16617, 16618, 16885, 16916, 16943, 16958, 17048, 17137, 17187, 17269,
+  17325, 17625, 17630, 18007, 18032, 18104, 18287, 18928, 19018.
+
+* The LD_POINTER_GUARD environment variable can no longer be used to
+  disable the pointer guard feature.  It is always enabled.
 
 * CVE-2014-8121 The NSS backends shared internal state between the getXXent
   and getXXbyYY NSS calls for the same database, causing a denial-of-service
@@ -87,13 +89,6 @@
   back to alloca if malloc fails, resulting in a possible stack overflow.
   The implementation now falls back to an uncached collation sequence lookup
   if malloc fails.
-=======
-  15073, 15128, 15909, 15996, 16009, 16150, 16169, 16387, 16510, 16885,
-  16916, 16943, 16958, 17269, 18032, 18928, 19018.
-
-* The LD_POINTER_GUARD environment variable can no longer be used to
-  disable the pointer guard feature.  It is always enabled.
->>>>>>> b057b481
  
 Version 2.18
