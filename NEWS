--- conflicted
+++ resolved
@@ -10,34 +10,8 @@
 
 * The following bugs are resolved with this release:
 
-<<<<<<< HEAD
-  16009, 16617, 16618, 17266, 17370, 17371, 17460, 17485, 17555, 17625,
-  17630, 17801, 18007, 18287.
-
-* A buffer overflow in gethostbyname_r and related functions performing DNS
-  requests has been fixed.  If the NSS functions were called with a
-  misaligned buffer, the buffer length change due to pointer alignment was
-  not taken into account.  This could result in application crashes or,
-  potentially arbitrary code execution, using crafted, but syntactically
-  valid DNS responses.  (CVE-2015-1781)
-
-* CVE-2014-8121 The NSS backends shared internal state between the getXXent
-  and getXXbyYY NSS calls for the same database, causing a denial-of-service
-  condition in some applications.
-
-* Added support for TSX lock elision of pthread mutexes on powerpc32, powerpc64
-  and powerpc64le.  This may improve lock scaling of existing programs on
-  HTM capable systems.  The lock elision code is only enabled with
-  --enable-lock-elision=yes.  Also, the TSX lock elision implementation for
-  powerpc will issue a transaction abort on every syscall to avoid side
-  effects being visible outside transactions.
-
-* Optimized strcpy, stpcpy, strncpy, stpncpy, strcmp, and strncmp
-  implementations for powerpc64/powerpc64le.
-  Implemented by Adhemerval Zanella (IBM).
-=======
   16009, 16617, 16618, 17266, 17269, 17370, 17371, 17460, 17485, 17555,
-  17625, 17630, 17801, 18032, 18665, 18694, 18928, 19018.
+  17625, 17630, 17801, 18007, 18032, 18287, 18665, 18694, 18928, 19018.
 
 * A stack-based buffer overflow was found in libresolv when invoked from
   libnss_dns, allowing specially crafted DNS responses to seize control
@@ -55,7 +29,28 @@
 
 * The LD_POINTER_GUARD environment variable can no longer be used to
   disable the pointer guard feature.  It is always enabled.
->>>>>>> d5a4840c
+
+* A buffer overflow in gethostbyname_r and related functions performing DNS
+  requests has been fixed.  If the NSS functions were called with a
+  misaligned buffer, the buffer length change due to pointer alignment was
+  not taken into account.  This could result in application crashes or,
+  potentially arbitrary code execution, using crafted, but syntactically
+  valid DNS responses.  (CVE-2015-1781)
+
+* CVE-2014-8121 The NSS backends shared internal state between the getXXent
+  and getXXbyYY NSS calls for the same database, causing a denial-of-service
+  condition in some applications.
+
+* Added support for TSX lock elision of pthread mutexes on powerpc32, powerpc64
+  and powerpc64le.  This may improve lock scaling of existing programs on
+  HTM capable systems.  The lock elision code is only enabled with
+  --enable-lock-elision=yes.  Also, the TSX lock elision implementation for
+  powerpc will issue a transaction abort on every syscall to avoid side
+  effects being visible outside transactions.
+
+* Optimized strcpy, stpcpy, strncpy, stpncpy, strcmp, and strncmp
+  implementations for powerpc64/powerpc64le.
+  Implemented by Adhemerval Zanella (IBM).
 
 * CVE-2015-1472 Under certain conditions wscanf can allocate too little
   memory for the to-be-scanned arguments and overflow the allocated
